/-
Copyright (c) 2018 Mario Carneiro. All rights reserved.
Released under Apache 2.0 license as described in the file LICENSE.
Authors: Mario Carneiro, Simon Hudon, Scott Morrison, Keeley Hoek
-/
import data.dlist.basic
import logic.function.basic
import control.basic
import meta.expr
import meta.rb_map
import data.bool
import tactic.lean_core_docs
import tactic.interactive_expr
import system.io

universe variable u

attribute [derive [has_reflect, decidable_eq]] tactic.transparency

instance : has_lt pos :=
{ lt := λ x y, (x.line, x.column) < (y.line, y.column) }

namespace expr
open tactic

/-- Given an expr `α` representing a type with numeral structure,
`of_nat α n` creates the `α`-valued numeral expression corresponding to `n`. -/
protected meta def of_nat (α : expr) : ℕ → tactic expr :=
nat.binary_rec
  (tactic.mk_mapp ``has_zero.zero [some α, none])
  (λ b n tac, if n = 0 then mk_mapp ``has_one.one [some α, none] else
    do e ← tac, tactic.mk_app (cond b ``bit1 ``bit0) [e])

/-- Given an expr `α` representing a type with numeral structure,
`of_int α n` creates the `α`-valued numeral expression corresponding to `n`.
The output is either a numeral or the negation of a numeral. -/
protected meta def of_int (α : expr) : ℤ → tactic expr
| (n : ℕ) := expr.of_nat α n
| -[1+ n] := do
  e ← expr.of_nat α (n+1),
  tactic.mk_app ``has_neg.neg [e]

/-- Generates an expression of the form `∃(args), inner`. `args` is assumed to be a list of local
constants. When possible, `p ∧ q` is used instead of `∃(_ : p), q`. -/
meta def mk_exists_lst (args : list expr) (inner : expr) : tactic expr :=
args.mfoldr (λarg i:expr, do
    t ← infer_type arg,
    sort l ← infer_type t,
    return $ if arg.occurs i ∨ l ≠ level.zero
      then (const `Exists [l] : expr) t (i.lambdas [arg])
      else (const `and [] : expr) t i)
  inner

/-- `traverse f e` applies the monadic function `f` to the direct descendants of `e`. -/
meta def traverse {m : Type → Type u} [applicative m]
  {elab elab' : bool} (f : expr elab → m (expr elab')) :
  expr elab → m (expr elab')
 | (var v)  := pure $ var v
 | (sort l) := pure $ sort l
 | (const n ls) := pure $ const n ls
 | (mvar n n' e) := mvar n n' <$> f e
 | (local_const n n' bi e) := local_const n n' bi <$> f e
 | (app e₀ e₁) := app <$> f e₀ <*> f e₁
 | (lam n bi e₀ e₁) := lam n bi <$> f e₀ <*> f e₁
 | (pi n bi e₀ e₁) := pi n bi <$> f e₀ <*> f e₁
 | (elet n e₀ e₁ e₂) := elet n <$> f e₀ <*> f e₁ <*> f e₂
 | (macro mac es) := macro mac <$> list.traverse f es

/-- `mfoldl f a e` folds the monadic function `f` over the subterms of the expression `e`,
with initial value `a`. -/
meta def mfoldl {α : Type} {m} [monad m] (f : α → expr → m α) : α → expr → m α
| x e := prod.snd <$> (state_t.run (e.traverse $ λ e',
    (get >>= monad_lift ∘ flip f e' >>= put) $> e') x : m _)

/-- `kreplace e old new` replaces all occurrences of the expression `old` in `e`
with `new`. The occurrences of `old` in `e` are determined using keyed matching
with transparency `md`; see `kabstract` for details. If `unify` is true,
we may assign metavariables in `e` as we match subterms of `e` against `old`. -/
meta def kreplace (e old new : expr) (md := semireducible) (unify := tt)
  : tactic expr := do
  e ← kabstract e old md unify,
  pure $ e.instantiate_var new

end expr

namespace interaction_monad
open result

variables {σ : Type} {α : Type u}

/-- `get_state` returns the underlying state inside an interaction monad, from within that monad. -/
-- Note that this is a generalization of `tactic.read` in core.
meta def get_state : interaction_monad σ σ :=
λ state, success state state

/-- `set_state` sets the underlying state inside an interaction monad, from within that monad. -/
-- Note that this is a generalization of `tactic.write` in core.
meta def set_state (state : σ) : interaction_monad σ unit :=
λ _, success () state

/--
`run_with_state state tac` applies `tac` to the given state `state` and returns the result,
subsequently restoring the original state.
If `tac` fails, then `run_with_state` does too.
-/
meta def run_with_state (state : σ) (tac : interaction_monad σ α) : interaction_monad σ α :=
λ s, match tac state with
     | success val _      := success val s
     | exception fn pos _ := exception fn pos s
     end

end interaction_monad

namespace format

/-- `join' [a,b,c]` produces the format object `abc`.
It differs from `format.join` by using `format.nil` instead of `""` for the empty list. -/
meta def join' (xs : list format) : format :=
xs.foldl compose nil

/-- `intercalate x [a, b, c]` produces the format object `a.x.b.x.c`,
where `.` represents `format.join`. -/
meta def intercalate (x : format) : list format → format :=
join' ∘ list.intersperse x

/-- `soft_break` is similar to `line`. Whereas in `group (x ++ line ++ y ++ line ++ z)`
the result either fits on one line or in three, `x ++ soft_break ++ y ++ soft_break ++ z`
each line break is decided independently -/
meta def soft_break : format :=
group line

end format

section format
open format

/-- format a `list` by separating elements with `soft_break` instead of `line` -/
meta def list.to_line_wrap_format {α : Type u} [has_to_format α] : list α → format
| [] := to_fmt "[]"
| xs := to_fmt "[" ++ group (nest 1 $ intercalate ("," ++ soft_break) $ xs.map to_fmt) ++ to_fmt "]"

end format

namespace tactic
open function

/-- Private work function for `add_local_consts_as_local_hyps`: given
    `mappings : list (expr × expr)` corresponding to pairs `(var, hyp)` of variables and the local
    hypothesis created as a result and `(var :: rest) : list expr` of more local variables we
    examine `var` to see if it contains any other variables in `rest`. If it does, we put it to the
    back of the queue and recurse. If it does not, then we perform replacements inside the type of
    `var` using the `mappings`, create a new associate local hypothesis, add this to the list of
    mappings, and recurse. We are done once all local hypotheses have been processed.

    If the list of passed local constants have types which depend on one another (which can only
    happen by hand-crafting the `expr`s manually), this function will loop forever. -/
private meta def add_local_consts_as_local_hyps_aux
  : list (expr × expr) → list expr → tactic (list (expr × expr))
| mappings [] := return mappings
| mappings (var :: rest) := do
  /- Determine if `var` contains any local variables in the lift `rest`. -/
  let is_dependent := var.local_type.fold ff $ λ e n b,
    if b then b else e ∈ rest,

  /- If so, then skip it---add it to the end of the variable queue. -/
  if is_dependent then
    add_local_consts_as_local_hyps_aux mappings (rest ++ [var])
  else do
    /- Otherwise, replace all of the local constants referenced by the type of `var` with the
       respective new corresponding local hypotheses as recorded in the list `mappings`. -/
    let new_type := var.local_type.replace_subexprs mappings,

    /- Introduce a new local new local hypothesis `hyp` for `var`, with the correct type. -/
    hyp ← assertv var.local_pp_name new_type (var.local_const_set_type new_type),

    /- Process the next variable in the queue, with the mapping list updated to include the local
       hypothesis which we just created. -/
    add_local_consts_as_local_hyps_aux ((var, hyp) :: mappings) rest

/-- `add_local_consts_as_local_hyps vars` add the given list `vars` of `expr.local_const`s to the
    tactic state. This is harder than it sounds, since the list of local constants which we have
    been passed can have dependencies between their types.

    For example, suppose we have two local constants `n : ℕ` and `h : n = 3`. Then we cannot blindly
    add `h` as a local hypothesis, since we need the `n` to which it refers to be the `n` created as
    a new local hypothesis, not the old local constant `n` with the same name. Of course, these
    dependencies can be nested arbitrarily deep.

    If the list of passed local constants have types which depend on one another (which can only
    happen by hand-crafting the `expr`s manually), this function will loop forever. -/
meta def add_local_consts_as_local_hyps (vars : list expr) : tactic (list (expr × expr)) :=
/- The `list.reverse` below is a performance optimisation since the list of available variables
   reported by the system is often mostly the reverse of the order in which they are dependent. -/
add_local_consts_as_local_hyps_aux [] vars.reverse.erase_dup

/-- `mk_local_pisn e n` instantiates the first `n` variables of a pi expression `e`,
and returns the new local constants along with the instantiated expression. Fails if `e` does
not begin with at least `n` pi binders. -/
meta def mk_local_pisn : expr → nat → tactic (list expr × expr)
| (expr.pi n bi d b) (c + 1) := do
  p ← mk_local' n bi d,
  (ps, r) ← mk_local_pisn (b.instantiate_var p) c,
  return ((p :: ps), r)
| e 0 := return ([], e)
| _ _ := failed

-- TODO: move to `declaration` namespace in `meta/expr.lean`
/-- `mk_theorem n ls t e` creates a theorem declaration with name `n`, universe parameters named
`ls`, type `t`, and body `e`. -/
meta def mk_theorem (n : name) (ls : list name) (t : expr) (e : expr) : declaration :=
declaration.thm n ls t (task.pure e)

/-- `add_theorem_by n ls type tac` uses `tac` to synthesize a term with type `type`, and adds this
to the environment as a theorem with name `n` and universe parameters `ls`. -/
meta def add_theorem_by (n : name) (ls : list name) (type : expr) (tac : tactic unit) :
  tactic expr :=
do ((), body) ← solve_aux type tac,
   body ← instantiate_mvars body,
   add_decl $ mk_theorem n ls type body,
   return $ expr.const n $ ls.map level.param

/-- `eval_expr' α e` attempts to evaluate the expression `e` in the type `α`.
This is a variant of `eval_expr` in core. Due to unexplained behavior in the VM, in rare
situations the latter will fail but the former will succeed. -/
meta def eval_expr' (α : Type*) [_inst_1 : reflected α] (e : expr) : tactic α :=
mk_app ``id [e] >>= eval_expr α

/-- `mk_fresh_name` returns identifiers starting with underscores,
which are not legal when emitted by tactic programs. `mk_user_fresh_name`
turns the useful source of random names provided by `mk_fresh_name` into
names which are usable by tactic programs.

The returned name has four components which are all strings. -/
meta def mk_user_fresh_name : tactic name :=
do nm ← mk_fresh_name,
   return $ `user__ ++ nm.pop_prefix.sanitize_name ++ `user__

/-- `has_attribute' attr_name decl_name` checks
whether `decl_name` exists and has attribute `attr_name`. -/
meta def has_attribute' (attr_name decl_name : name) : tactic bool :=
succeeds (has_attribute attr_name decl_name)

/-- Checks whether the name is a simp lemma -/
meta def is_simp_lemma : name → tactic bool :=
has_attribute' `simp

/-- Checks whether the name is an instance. -/
meta def is_instance : name → tactic bool :=
has_attribute' `instance

/-- `local_decls` returns a dictionary mapping names to their corresponding declarations.
Covers all declarations from the current file. -/
meta def local_decls : tactic (name_map declaration) :=
do e ← tactic.get_env,
   let xs := e.fold native.mk_rb_map
     (λ d s, if environment.in_current_file' e d.to_name
             then s.insert d.to_name d else s),
   pure xs

/-- `get_decls_from` returns a dictionary mapping names to their
corresponding declarations.  Covers all declarations the files listed
in `fs`, with the current file listed as `none`.

The path of the file names is expected to be relative to
the root of the project (i.e. the location of `leanpkg.toml` when it
is present); e.g. `"src/tactic/core.lean"`

Possible issue: `get_decls_from` uses `get_cwd`, the current working
directory, which may not always point at the root of the project.
It would work better if it searched for the root directory or,
better yet, if Lean exposed its path information.
-/
meta def get_decls_from (fs : list (option string)) : tactic (name_map declaration) :=
do root ← unsafe_run_io $ io.env.get_cwd,
   let fs := fs.map (option.map $ λ path, root ++ "/" ++ path),
   err ← unsafe_run_io $ (fs.filter_map id).mfilter $ (<$>) bnot ∘ io.fs.file_exists,
   guard (err = []) <|> fail format!"File not found: {err}",
   e ← tactic.get_env,
   let xs := e.fold native.mk_rb_map
     (λ d s,
       let source := e.decl_olean d.to_name in
       if source ∈ fs ∧ (source = none → e.in_current_file' d.to_name)
       then s.insert d.to_name d else s),
   pure xs

/-- If `{nm}_{n}` doesn't exist in the environment, returns that, otherwise tries `{nm}_{n+1}` -/
meta def get_unused_decl_name_aux (e : environment) (nm : name) : ℕ → tactic name | n :=
let nm' := nm.append_suffix ("_" ++ to_string n) in
if e.contains nm' then get_unused_decl_name_aux (n+1) else return nm'

/-- Return a name which doesn't already exist in the environment. If `nm` doesn't exist, it
returns that, otherwise it tries `nm_2`, `nm_3`, ... -/
meta def get_unused_decl_name (nm : name) : tactic name :=
get_env >>= λ e, if e.contains nm then get_unused_decl_name_aux e nm 2 else return nm

/--
Returns a pair `(e, t)`, where `e ← mk_const d.to_name`, and `t = d.type`
but with universe params updated to match the fresh universe metavariables in `e`.

This should have the same effect as just
```lean
do e ← mk_const d.to_name,
   t ← infer_type e,
   return (e, t)
```
but is hopefully faster.
-/
meta def decl_mk_const (d : declaration) : tactic (expr × expr) :=
do subst ← d.univ_params.mmap $ λ u, prod.mk u <$> mk_meta_univ,
   let e : expr := expr.const d.to_name (prod.snd <$> subst),
   return (e, d.type.instantiate_univ_params subst)

/--
Replace every universe metavariable in an expression with a universe parameter.

(This is useful when making new declarations.)
-/
meta def replace_univ_metas_with_univ_params (e : expr) : tactic expr :=
do
  e.list_univ_meta_vars.enum.mmap (λ n, do
    let n' := (`u).append_suffix ("_" ++ to_string (n.1+1)),
    unify (expr.sort (level.mvar n.2)) (expr.sort (level.param n'))),
  instantiate_mvars e

/-- `mk_local n` creates a dummy local variable with name `n`.
The type of this local constant is a constant with name `n`, so it is very unlikely to be
a meaningful expression. -/
meta def mk_local (n : name) : expr :=
expr.local_const n n binder_info.default (expr.const n [])

/-- `pis loc_consts f` is used to create a pi expression whose body is `f`.
`loc_consts` should be a list of local constants. The function will abstract these local
constants from `f` and bind them with pi binders.

For example, if `a, b` are local constants with types `Ta, Tb`,
``pis [a, b] `(f a b)`` will return the expression
`Π (a : Ta) (b : Tb), f a b`. -/
meta def pis : list expr → expr → tactic expr
| (e@(expr.local_const uniq pp info _) :: es) f := do
  t ← infer_type e,
  f' ← pis es f,
  pure $ expr.pi pp info t (expr.abstract_local f' uniq)
| _ f := pure f

/-- `lambdas loc_consts f` is used to create a lambda expression whose body is `f`.
`loc_consts` should be a list of local constants. The function will abstract these local
constants from `f` and bind them with lambda binders.

For example, if `a, b` are local constants with types `Ta, Tb`,
``lambdas [a, b] `(f a b)`` will return the expression
`λ (a : Ta) (b : Tb), f a b`. -/
meta def lambdas : list expr → expr → tactic expr
| (e@(expr.local_const uniq pp info _) :: es) f := do
  t ← infer_type e,
  f' ← lambdas es f,
  pure $ expr.lam pp info t (expr.abstract_local f' uniq)
| _ f := pure f

/-- `mk_psigma [x,y,z]`, with `[x,y,z]` list of local constants of types `x : tx`,
`y : ty x` and `z : tz x y`, creates an expression of sigma type:
`⟨x,y,z⟩ : Σ' (x : tx) (y : ty x), tz x y`.
-/
meta def mk_psigma : list expr → tactic expr
| [] := mk_const ``punit
| [x@(expr.local_const _ _ _ _)] := pure x
| (x@(expr.local_const _ _ _ _) :: xs) :=
  do y ← mk_psigma xs,
     α ← infer_type x,
     β ← infer_type y,
     t ← lambdas [x] β >>= instantiate_mvars,
     r ← mk_mapp ``psigma.mk [α,t],
     pure $ r x y
| _ := fail "mk_psigma expects a list of local constants"

/-- `elim_gen_prod n e _ ns` with `e` an expression of type `psigma _`, applies `cases` on `e` `n`
times and uses `ns` to name the resulting variables. Returns a triple: list of new variables,
remaining term and unused variable names.
-/
meta def elim_gen_prod : nat → expr → list expr → list name → tactic (list expr × expr × list name)
| 0       e hs ns := return (hs.reverse, e, ns)
| (n + 1) e hs ns := do
  t ← infer_type e,
  if t.is_app_of `eq then return (hs.reverse, e, ns)
  else do
    [(_, [h, h'], _)] ← cases_core e (ns.take 1),
    elim_gen_prod n h' (h :: hs) (ns.drop 1)

private meta def elim_gen_sum_aux : nat → expr → list expr → tactic (list expr × expr)
| 0       e hs := return (hs, e)
| (n + 1) e hs := do
  [(_, [h], _), (_, [h'], _)] ← induction e [],
  swap,
  elim_gen_sum_aux n h' (h::hs)

/-- `elim_gen_sum n e` applies cases on `e` `n` times. `e` is assumed to be a local constant whose
type is a (nested) sum `⊕`. Returns the list of local constants representing the components of `e`.
-/
meta def elim_gen_sum (n : nat) (e : expr) : tactic (list expr) := do
  (hs, h') ← elim_gen_sum_aux n e [],
  gs ← get_goals,
  set_goals $ (gs.take (n+1)).reverse ++ gs.drop (n+1),
  return $ hs.reverse ++ [h']

/-- Given `elab_def`, a tactic to solve the current goal,
`extract_def n trusted elab_def` will create an auxiliary definition named `n` and use it
to close the goal. If `trusted` is false, it will be a meta definition. -/
meta def extract_def (n : name) (trusted : bool) (elab_def : tactic unit) : tactic unit :=
do cxt ← list.map expr.to_implicit_local_const <$> local_context,
   t ← target,
   (eqns,d) ← solve_aux t elab_def,
   d ← instantiate_mvars d,
   t' ← pis cxt t,
   d' ← lambdas cxt d,
   let univ := t'.collect_univ_params,
   add_decl $ declaration.defn n univ t' d' (reducibility_hints.regular 1 tt) trusted,
   applyc n

/-- Attempts to close the goal with `dec_trivial`. -/
meta def exact_dec_trivial : tactic unit := `[exact dec_trivial]

/-- Runs a tactic for a result, reverting the state after completion. -/
meta def retrieve {α} (tac : tactic α) : tactic α :=
λ s, result.cases_on (tac s)
 (λ a s', result.success a s)
 result.exception

/-- Repeat a tactic at least once, calling it recursively on all subgoals,
until it fails. This tactic fails if the first invocation fails. -/
meta def repeat1 (t : tactic unit) : tactic unit := t; repeat t

/-- `iterate_range m n t`: Repeat the given tactic at least `m` times and
at most `n` times or until `t` fails. Fails if `t` does not run at least `m` times. -/
meta def iterate_range : ℕ → ℕ → tactic unit → tactic unit
| 0 0     t := skip
| 0 (n+1) t := try (t >> iterate_range 0 n t)
| (m+1) n t := t >> iterate_range m (n-1) t

/--
Given a tactic `tac` that takes an expression
and returns a new expression and a proof of equality,
use that tactic to change the type of the hypotheses listed in `hs`,
as well as the goal if `tgt = tt`.

Returns `tt` if any types were successfully changed.
-/
meta def replace_at (tac : expr → tactic (expr × expr)) (hs : list expr) (tgt : bool) :
  tactic bool :=
do to_remove ← hs.mfilter $ λ h, do {
    h_type ← infer_type h,
    succeeds $ do
      (new_h_type, pr) ← tac h_type,
      assert h.local_pp_name new_h_type,
      mk_eq_mp pr h >>= tactic.exact },
  goal_simplified ← succeeds $ do {
    guard tgt,
    (new_t, pr) ← target >>= tac,
    replace_target new_t pr },
  to_remove.mmap' (λ h, try (clear h)),
  return (¬ to_remove.empty ∨ goal_simplified)

/-- `revert_after e` reverts all local constants after local constant `e`. -/
meta def revert_after (e : expr) : tactic ℕ := do
  l ← local_context,
  [pos] ← return $ l.indexes_of e | pp e >>= λ s, fail format!"No such local constant {s}",
  let l := l.drop pos.succ, -- all local hypotheses after `e`
  revert_lst l

/-- `generalize' e n` generalizes the target with respect to `e`. It creates a new local constant
with name `n` of the same type as `e` and replaces all occurrences of `e` by `n`.

`generalize'` is similar to `generalize` but also succeeds when `e` does not occur in the
goal, in which case it just calls `assert`.
In contrast to `generalize` it already introduces the generalized variable. -/
meta def generalize' (e : expr) (n : name) : tactic expr :=
(generalize e n >> intro n) <|> note n none e

/--
`intron_no_renames n` calls `intro` `n` times, using the pretty-printing name
provided by the binder to name the new local constant.
Unlike `intron`, it does not rename introduced constants if the names shadow existing constants.
-/
meta def intron_no_renames : ℕ → tactic unit
| 0 := pure ()
| (n+1) := do
  expr.pi pp_n _ _ _ ← target,
  intro pp_n,
  intron_no_renames n

/-!
### Various tactics related to local definitions (local constants of the form `x : α := t`)

We call `t` the value of `x`.
-/

/-- `local_def_value e` returns the value of the expression `e`, assuming that `e` has been defined
  locally using a `let` expression. Otherwise it fails. -/
meta def local_def_value (e : expr) : tactic expr :=
pp e >>= λ s, -- running `pp` here, because we cannot access it in the `type_context` monad.
tactic.unsafe.type_context.run $ do
  lctx <- tactic.unsafe.type_context.get_local_context,
  some ldecl <- return $ lctx.get_local_decl e.local_uniq_name |
    tactic.unsafe.type_context.fail format!"No such hypothesis {s}.",
  some let_val <- return ldecl.value |
    tactic.unsafe.type_context.fail format!"Variable {e} is not a local definition.",
  return let_val

/-- `revert_deps e` reverts all the hypotheses that depend on one of the local
constants `e`, including the local definitions that have `e` in their definition.
This fixes a bug in `revert_kdeps` that does not revert local definitions for which `e` only
appears in the definition. -/
/- We cannot implement it as `revert e >> intro1`, because that would change the local constant in
the context. -/
meta def revert_deps (e : expr) : tactic ℕ := do
  n ← revert_kdeps e,
  l ← local_context,
  [pos] ← return $ l.indexes_of e,
  let l := l.drop pos.succ, -- local hypotheses after `e`
  ls ← l.mfilter $ λ e', try_core (local_def_value e') >>= λ o, return $ o.elim ff $ λ e'',
    e''.has_local_constant e,
  n' ← revert_lst ls,
  return $ n + n'

/-- `is_local_def e` succeeds when `e` is a local definition (a local constant of the form
`e : α := t`) and otherwise fails. -/
meta def is_local_def (e : expr) : tactic unit :=
retrieve $ do revert e, expr.elet _ _ _ _ ← target, skip

<<<<<<< HEAD
/-- like `split_on_p p xs`, `partition_local_deps_aux vs xs acc` searches for matches in `xs` 
=======
/-- like `split_on_p p xs`, `partition_local_deps_aux vs xs acc` searches for matches in `xs`
>>>>>>> 8da70972
(using membership to `vs` instead of a predicate) and breaks `xs` when matches are found.
whereas `split_on_p p xs` removes the matches, `partition_local_deps_aux vs xs acc` includes
them in the following partition. Also, `partition_local_deps_aux vs xs acc` discards the partition
running up to the first match. -/
private def partition_local_deps_aux {α} [decidable_eq α] (vs : list α) : list α → list α → list (list α)
| [] acc := [acc.reverse]
| (l :: ls) acc :=
  if l ∈ vs then acc.reverse :: partition_local_deps_aux ls [l]
  else partition_local_deps_aux ls (l :: acc)

/-- `partition_local_deps vs`, with `vs` a list of local constants,
reorders `vs` in the order they appear in the local context together
with the variables that follow them. If local context is `[a,b,c,d,e,f]`,
and that we call `partition_local_deps [d,b]`, we get `[[d,e,f], [b,c]]`.
The head of each list is one of the variables given as a parameter. -/
meta def partition_local_deps (vs : list expr) : tactic (list (list expr)) :=
do ls ← local_context,
   pure (partition_local_deps_aux vs ls []).tail.reverse

/-- `clear_value [e₀, e₁, e₂, ...]` clears the body of the local definitions `e₀`, `e₁`, `e₂`, ... changing them into regular
hypotheses. A hypothesis `e : α := t` is changed to `e : α`. The order of locals `e₀`, `e₁`, `e₂` does not
matter as a permutation will be chosen so as to preserve type correctness.
This tactic is called `clearbody` in Coq. -/
meta def clear_value (vs : list expr) : tactic unit := do
  ls ← partition_local_deps vs,
  ls.mmap' $ λ vs, do
  { revert_lst vs,
    (expr.elet v t d b) ← target | fail format!"Cannot clear the body of {vs.head}. It is not a local definition.",
    let e := expr.pi v binder_info.default t b,
    type_check e <|> fail format!"Cannot clear the body of {vs.head}. The resulting goal is not type correct.",
    g ← mk_meta_var e,
    h ← note `h none g,
    tactic.exact $ h d,
    gs ← get_goals,
    set_goals $ g :: gs },
  ls.reverse.mmap' $ λ vs, intro_lst $ vs.map expr.local_pp_name

/-- A variant of `simplify_bottom_up`. Given a tactic `post` for rewriting subexpressions,
`simp_bottom_up post e` tries to rewrite `e` starting at the leaf nodes. Returns the resulting
expression and a proof of equality. -/
meta def simp_bottom_up' (post : expr → tactic (expr × expr)) (e : expr) (cfg : simp_config := {}) :
  tactic (expr × expr) :=
prod.snd <$> simplify_bottom_up () (λ _, (<$>) (prod.mk ()) ∘ post) e cfg

/-- Caches unary type classes on a type `α : Type.{univ}`. -/
meta structure instance_cache :=
(α : expr)
(univ : level)
(inst : name_map expr)

/-- Creates an `instance_cache` for the type `α`. -/
meta def mk_instance_cache (α : expr) : tactic instance_cache :=
do u ← mk_meta_univ,
   infer_type α >>= unify (expr.sort (level.succ u)),
   u ← get_univ_assignment u,
   return ⟨α, u, mk_name_map⟩

namespace instance_cache

/-- If `n` is the name of a type class with one parameter, `get c n` tries to find an instance of
`n c.α` by checking the cache `c`. If there is no entry in the cache, it tries to find the instance
via type class resolution, and updates the cache. -/
meta def get (c : instance_cache) (n : name) : tactic (instance_cache × expr) :=
match c.inst.find n with
| some i := return (c, i)
| none := do e ← mk_app n [c.α] >>= mk_instance,
  return (⟨c.α, c.univ, c.inst.insert n e⟩, e)
end

open expr
/-- If `e` is a `pi` expression that binds an instance-implicit variable of type `n`,
`append_typeclasses e c l` searches `c` for an instance `p` of type `n` and returns `p :: l`. -/
meta def append_typeclasses : expr → instance_cache → list expr →
  tactic (instance_cache × list expr)
| (pi _ binder_info.inst_implicit (app (const n _) (var _)) body) c l :=
  do (c, p) ← c.get n, return (c, p :: l)
| _ c l := return (c, l)

/-- Creates the application `n c.α p l`, where `p` is a type class instance found in the cache `c`.
-/
meta def mk_app (c : instance_cache) (n : name) (l : list expr) : tactic (instance_cache × expr) :=
do d ← get_decl n,
   (c, l) ← append_typeclasses d.type.binding_body c l,
   return (c, (expr.const n [c.univ]).mk_app (c.α :: l))

/-- `c.of_nat n` creates the `c.α`-valued numeral expression corresponding to `n`. -/
protected meta def of_nat (c : instance_cache) (n : ℕ) : tactic (instance_cache × expr) :=
if n = 0 then c.mk_app ``has_zero.zero [] else do
  (c, ai) ← c.get ``has_add,
  (c, oi) ← c.get ``has_one,
  (c, one) ← c.mk_app ``has_one.one [],
  return (c, n.binary_rec one $ λ b n e,
    if n = 0 then one else
    cond b
      ((expr.const ``bit1 [c.univ]).mk_app [c.α, oi, ai, e])
      ((expr.const ``bit0 [c.univ]).mk_app [c.α, ai, e]))

/-- `c.of_int n` creates the `c.α`-valued numeral expression corresponding to `n`.
The output is either a numeral or the negation of a numeral. -/
protected meta def of_int (c : instance_cache) : ℤ → tactic (instance_cache × expr)
| (n : ℕ) := c.of_nat n
| -[1+ n] := do
  (c, e) ← c.of_nat (n+1),
  c.mk_app ``has_neg.neg [e]

end instance_cache

private meta def get_expl_pi_arity_aux : expr → tactic nat
| (expr.pi n bi d b) :=
  do m     ← mk_fresh_name,
     let l := expr.local_const m n bi d,
     new_b ← whnf (expr.instantiate_var b l),
     r     ← get_expl_pi_arity_aux new_b,
     if bi = binder_info.default then
       return (r + 1)
     else
       return r
| e := return 0

/-- Compute the arity of explicit arguments of the given (Pi-)type. -/
meta def get_expl_pi_arity (type : expr) : tactic nat :=
whnf type >>= get_expl_pi_arity_aux

/-- Compute the arity of explicit arguments of the given function. -/
meta def get_expl_arity (fn : expr) : tactic nat :=
infer_type fn >>= get_expl_pi_arity

/-- Auxilliary defintion for `get_pi_binders`. -/
meta def get_pi_binders_aux : list binder → expr → tactic (list binder × expr)
| es (expr.pi n bi d b) :=
  do m ← mk_fresh_name,
     let l := expr.local_const m n bi d,
     let new_b := expr.instantiate_var b l,
     get_pi_binders_aux (⟨n, bi, d⟩::es) new_b
| es e                  := return (es, e)

/-- Get the binders and target of a pi-type. Instantiates bound variables by
local constants. Cf. `pi_binders` in `meta.expr` (which produces open terms).
See also `mk_local_pis` in `init.core.tactic` which does almost the same. -/
meta def get_pi_binders : expr → tactic (list binder × expr) | e :=
do (es, e) ← get_pi_binders_aux [] e, return (es.reverse, e)

/-- Auxilliary definition for `get_pi_binders_dep`. -/
meta def get_pi_binders_dep_aux : ℕ → expr → tactic (list (ℕ × binder) × expr)
| n (expr.pi nm bi d b) :=
 do l ← mk_local' nm bi d,
    (ls, r) ← get_pi_binders_dep_aux (n+1) (expr.instantiate_var b l),
    return (if b.has_var then ls else (n, ⟨nm, bi, d⟩)::ls, r)
| n e                  := return ([], e)

/-- A variant of `get_pi_binders` that only returns the binders that do not occur in later
arguments or in the target. Also returns the argument position of each returned binder. -/
meta def get_pi_binders_dep : expr → tactic (list (ℕ × binder) × expr) :=
get_pi_binders_dep_aux 0

/-- A variation on `assert` where a (possibly incomplete)
proof of the assertion is provided as a parameter.

``(h,gs) ← local_proof `h p tac`` creates a local `h : p` and
use `tac` to (partially) construct a proof for it. `gs` is the
list of remaining goals in the proof of `h`.

The benefits over assert are:
- unlike with ``h ← assert `h p, tac`` , `h` cannot be used by `tac`;
- when `tac` does not complete the proof of `h`, returning the list
  of goals allows one to write a tactic using `h` and with the confidence
  that a proof will not boil over to goals left over from the proof of `h`,
  unlike what would be the case when using `tactic.swap`.
-/
meta def local_proof (h : name) (p : expr) (tac₀ : tactic unit) :
  tactic (expr × list expr) :=
focus1 $
do h' ← assert h p,
   [g₀,g₁] ← get_goals,
   set_goals [g₀], tac₀,
   gs ← get_goals,
   set_goals [g₁],
   return (h', gs)

/-- `var_names e` returns a list of the unique names of the initial pi bindings in `e`. -/
meta def var_names : expr → list name
| (expr.pi n _ _ b) := n :: var_names b
| _ := []

/-- When `struct_n` is the name of a structure type,
`subobject_names struct_n` returns two lists of names `(instances, fields)`.
The names in `instances` are the projections from `struct_n` to the structures that it extends
(assuming it was defined with `old_structure_cmd false`).
The names in `fields` are the standard fields of `struct_n`. -/
meta def subobject_names (struct_n : name) : tactic (list name × list name) :=
do env ← get_env,
   c ← match env.constructors_of struct_n with
       | [c] := pure c
       | [] :=
         if env.is_inductive struct_n
           then fail format!"{struct_n} does not have constructors"
           else fail format!"{struct_n} is not an inductive type"
       | _ := fail "too many constructors"
       end,
   vs  ← var_names <$> (mk_const c >>= infer_type),
   fields ← env.structure_fields struct_n,
   return $ fields.partition (λ fn, ↑("_" ++ fn.to_string) ∈ vs)

private meta def expanded_field_list' : name → tactic (dlist $ name × name) | struct_n :=
do (so,fs) ← subobject_names struct_n,
   ts ← so.mmap (λ n, do
     (_, e) ← mk_const (n.update_prefix struct_n) >>= infer_type >>= mk_local_pis,
     expanded_field_list' $ e.get_app_fn.const_name),
   return $ dlist.join ts ++ dlist.of_list (fs.map $ prod.mk struct_n)
open functor function

/-- `expanded_field_list struct_n` produces a list of the names of the fields of the structure
named `struct_n`. These are returned as pairs of names `(prefix, name)`, where the full name
of the projection is `prefix.name`.

`struct_n` cannot be a synonym for a `structure`, it must be itself a `structure` -/
meta def expanded_field_list (struct_n : name) : tactic (list $ name × name) :=
dlist.to_list <$> expanded_field_list' struct_n

/--
Return a list of all type classes which can be instantiated
for the given expression.
-/
meta def get_classes (e : expr) : tactic (list name) :=
attribute.get_instances `class >>= list.mfilter (λ n,
  succeeds $ mk_app n [e] >>= mk_instance)

/--
  Finds an instance of an implication `cond → tgt`.
  Returns a pair of a local constant `e` of type `cond`, and an instance of `tgt` that can mention `e`.
  The local constant `e` is added as an hypothesis to the tactic state, but should not be used, since
  it has been "proven" by a metavariable.
-/
meta def mk_conditional_instance (cond tgt : expr) : tactic (expr × expr) := do
f ← mk_meta_var cond,
e ← assertv `c cond f, swap,
reset_instance_cache,
inst ← mk_instance tgt,
return (e, inst)

open nat

/-- Create a list of `n` fresh metavariables. -/
meta def mk_mvar_list : ℕ → tactic (list expr)
| 0 := pure []
| (succ n) := (::) <$> mk_mvar <*> mk_mvar_list n

/-- Returns the only goal, or fails if there isn't just one goal. -/
meta def get_goal : tactic expr :=
do gs ← get_goals,
   match gs with
   | [a] := return a
   | []  := fail "there are no goals"
   | _   := fail "there are too many goals"
   end

/-- `iterate_at_most_on_all_goals n t`: repeat the given tactic at most `n` times on all goals,
or until it fails. Always succeeds. -/
meta def iterate_at_most_on_all_goals : nat → tactic unit → tactic unit
| 0        tac := trace "maximal iterations reached"
| (succ n) tac := tactic.all_goals' $ (do tac, iterate_at_most_on_all_goals n tac) <|> skip

/-- `iterate_at_most_on_subgoals n t`: repeat the tactic `t` at most `n` times on the first
goal and on all subgoals thus produced, or until it fails. Fails iff `t` fails on
current goal. -/
meta def iterate_at_most_on_subgoals : nat → tactic unit → tactic unit
| 0        tac := trace "maximal iterations reached"
| (succ n) tac := focus1 (do tac, iterate_at_most_on_all_goals n tac)

/-- This makes sure that the execution of the tactic does not change the tactic state.
This can be helpful while using rewrite, apply, or expr munging.
Remember to instantiate your metavariables before you're done! -/
meta def lock_tactic_state {α} (t : tactic α) : tactic α
| s := match t s with
       | result.success a s' := result.success a s
       | result.exception msg pos s' := result.exception msg pos s
end

/--
`apply_list l`, for `l : list (tactic expr)`,
tries to apply the lemmas generated by the tactics in `l` on the first goal, and
fail if none succeeds.
-/
meta def apply_list_expr (opt : apply_cfg) : list (tactic expr) → tactic unit
| []     := fail "no matching rule"
| (h::t) := (do e ← h, interactive.concat_tags (apply e opt)) <|> apply_list_expr t

/--
Constructs a list of `tactic expr` given a list of p-expressions, as follows:
- if the p-expression is the name of a theorem, use `i_to_expr_for_apply` on it
- if the p-expression is a user attribute, add all the theorems with this attribute
  to the list.

We need to return a list of `tactic expr`, rather than just `expr`, because these expressions
will be repeatedly applied against goals, and we need to ensure that metavariables don't get stuck.
-/
meta def build_list_expr_for_apply : list pexpr → tactic (list (tactic expr))
| [] := return []
| (h::t) := do
  tail ← build_list_expr_for_apply t,
  a ← i_to_expr_for_apply h,
  (do l ← attribute.get_instances (expr.const_name a),
      m ← l.mmap (λ n, _root_.to_pexpr <$> mk_const n),
      -- We reverse the list of lemmas marked with an attribute,
      -- on the assumption that lemmas proved earlier are more often applicable
      -- than lemmas proved later. This is a performance optimization.
      build_list_expr_for_apply (m.reverse ++ t))
  <|> return ((i_to_expr_for_apply h) :: tail)

/--`apply_rules hs n`: apply the list of rules `hs` (given as pexpr) and `assumption` on the
first goal and the resulting subgoals, iteratively, at most `n` times.

Unlike `solve_by_elim`, `apply_rules` does not do any backtracking, and just greedily applies
a lemma from the list until it can't.
 -/
meta def apply_rules (hs : list pexpr) (n : nat) (opt : apply_cfg) : tactic unit :=
do l ← lock_tactic_state $ build_list_expr_for_apply hs,
   iterate_at_most_on_subgoals n (assumption <|> apply_list_expr opt l)

/-- `replace h p` elaborates the pexpr `p`, clears the existing hypothesis named `h` from the local
context, and adds a new hypothesis named `h`. The type of this hypothesis is the type of `p`.
Fails if there is nothing named `h` in the local context. -/
meta def replace (h : name) (p : pexpr) : tactic unit :=
do h' ← get_local h,
   p ← to_expr p,
   note h none p,
   clear h'

/-- Auxiliary function for `iff_mp` and `iff_mpr`. Takes a name, which should be either `` `iff.mp``
or `` `iff.mpr``. If the passed expression is an iterated function type eventually producing an
`iff`, returns an expression with the `iff` converted to either the forwards or backwards
implication, as requested. -/
meta def mk_iff_mp_app (iffmp : name) : expr → (nat → expr) → option expr
| (expr.pi n bi e t) f := expr.lam n bi e <$> mk_iff_mp_app t (λ n, f (n+1) (expr.var n))
| `(%%a ↔ %%b) f := some $ @expr.const tt iffmp [] a b (f 0)
| _ f := none

/-- `iff_mp_core e ty` assumes that `ty` is the type of `e`.
If `ty` has the shape `Π ..., A ↔ B`, returns an expression whose type is `Π ..., A → B`. -/
meta def iff_mp_core (e ty: expr) : option expr :=
mk_iff_mp_app `iff.mp ty (λ_, e)

/-- `iff_mpr_core e ty` assumes that `ty` is the type of `e`.
If `ty` has the shape `Π ..., A ↔ B`, returns an expression whose type is `Π ..., B → A`. -/
meta def iff_mpr_core (e ty: expr) : option expr :=
mk_iff_mp_app `iff.mpr ty (λ_, e)

/-- Given an expression whose type is (a possibly iterated function producing) an `iff`,
create the expression which is the forward implication. -/
meta def iff_mp (e : expr) : tactic expr :=
do t ← infer_type e,
   iff_mp_core e t <|> fail "Target theorem must have the form `Π x y z, a ↔ b`"

/-- Given an expression whose type is (a possibly iterated function producing) an `iff`,
create the expression which is the reverse implication. -/
meta def iff_mpr (e : expr) : tactic expr :=
do t ← infer_type e,
   iff_mpr_core e t <|> fail "Target theorem must have the form `Π x y z, a ↔ b`"

/--
Attempts to apply `e`, and if that fails, if `e` is an `iff`,
try applying both directions separately.
-/
meta def apply_iff (e : expr) : tactic (list (name × expr)) :=
let ap e := tactic.apply e {new_goals := new_goals.non_dep_only} in
ap e <|> (iff_mp e >>= ap) <|> (iff_mpr e >>= ap)

/--
Configuration options for `apply_any`:
* `use_symmetry`: if `apply_any` fails to apply any lemma, call `symmetry` and try again.
* `use_exfalso`: if `apply_any` fails to apply any lemma, call `exfalso` and try again.
* `apply`: specify an alternative to `tactic.apply`; usually `apply := tactic.eapply`.
-/
meta structure apply_any_opt extends apply_cfg :=
(use_symmetry : bool := tt)
(use_exfalso : bool := tt)

/--
This is a version of `apply_any` that takes a list of `tactic expr`s instead of `expr`s,
and evaluates these as thunks before trying to apply them.

We need to do this to avoid metavariables getting stuck during subsequent rounds of `apply`.
-/
meta def apply_any_thunk
  (lemmas : list (tactic expr))
  (opt : apply_any_opt := {})
  (tac : tactic unit := skip)
  (on_success : expr → tactic unit := (λ _, skip))
  (on_failure : tactic unit := skip) : tactic unit :=
do
  let modes := [skip]
    ++ (if opt.use_symmetry then [symmetry] else [])
    ++ (if opt.use_exfalso then [exfalso] else []),
  modes.any_of (λ m, do m,
    lemmas.any_of (λ H, H >>= (λ e, do apply e opt.to_apply_cfg, on_success e, tac))) <|>
  (on_failure >> fail "apply_any tactic failed; no lemma could be applied")

/--
`apply_any lemmas` tries to apply one of the list `lemmas` to the current goal.

`apply_any lemmas opt` allows control over how lemmas are applied.
`opt` has fields:
* `use_symmetry`: if no lemma applies, call `symmetry` and try again. (Defaults to `tt`.)
* `use_exfalso`: if no lemma applies, call `exfalso` and try again. (Defaults to `tt`.)
* `apply`: use a tactic other than `tactic.apply` (e.g. `tactic.fapply` or `tactic.eapply`).

`apply_any lemmas tac` calls the tactic `tac` after a successful application.
Defaults to `skip`. This is used, for example, by `solve_by_elim` to arrange
recursive invocations of `apply_any`.
-/
meta def apply_any
  (lemmas : list expr)
  (opt : apply_any_opt := {})
  (tac : tactic unit := skip) : tactic unit :=
apply_any_thunk (lemmas.map pure) opt tac

/-- Try to apply a hypothesis from the local context to the goal. -/
meta def apply_assumption : tactic unit :=
local_context >>= apply_any

/-- `change_core e none` is equivalent to `change e`. It tries to change the goal to `e` and fails
if this is not a definitional equality.

`change_core e (some h)` assumes `h` is a local constant, and tries to change the type of `h` to `e`
by reverting `h`, changing the goal, and reintroducing hypotheses. -/
meta def change_core (e : expr) : option expr → tactic unit
| none     := tactic.change e
| (some h) :=
  do num_reverted : ℕ ← revert h,
     expr.pi n bi d b ← target,
     tactic.change $ expr.pi n bi e b,
     intron num_reverted

/--
`change_with_at olde newe hyp` replaces occurences of `olde` with `newe` at hypothesis `hyp`,
assuming `olde` and `newe` are defeq when elaborated.
-/
meta def change_with_at (olde newe : pexpr) (hyp : name) : tactic unit :=
do h ← get_local hyp,
   tp ← infer_type h,
   olde ← to_expr olde, newe ← to_expr newe,
   let repl_tp := tp.replace (λ a n, if a = olde then some newe else none),
   when (repl_tp ≠ tp) $ change_core repl_tp (some h)

/-- Returns a list of all metavariables in the current partial proof. This can differ from
the list of goals, since the goals can be manually edited. -/
meta def metavariables : tactic (list expr) :=
expr.list_meta_vars <$> result

/--
`sorry_if_contains_sorry` will solve any goal already containing `sorry` in its type with `sorry`,
and fail otherwise.
-/
meta def sorry_if_contains_sorry : tactic unit :=
do
  g ← target,
  guard g.contains_sorry <|> fail "goal does not contain `sorrry`",
  tactic.admit

/-- Fail if the target contains a metavariable. -/
meta def no_mvars_in_target : tactic unit :=
expr.has_meta_var <$> target >>= guardb ∘ bnot

/-- Succeeds only if the current goal is a proposition. -/
meta def propositional_goal : tactic unit :=
do g :: _ ← get_goals,
   is_proof g >>= guardb

/-- Succeeds only if we can construct an instance showing the
  current goal is a subsingleton type. -/
meta def subsingleton_goal : tactic unit :=
do g :: _ ← get_goals,
   ty ← infer_type g >>= instantiate_mvars,
   to_expr ``(subsingleton %%ty) >>= mk_instance >> skip

/--
Succeeds only if the current goal is "terminal",
in the sense that no other goals depend on it
(except possibly through shared metavariables; see `independent_goal`).
-/
meta def terminal_goal : tactic unit :=
propositional_goal <|> subsingleton_goal <|>
do g₀ :: _ ← get_goals,
   mvars ← (λ L, list.erase L g₀) <$> metavariables,
   mvars.mmap' $ λ g, do
     t ← infer_type g >>= instantiate_mvars,
     d ← kdepends_on t g₀,
     monad.whenb d $
       pp t >>= λ s, fail ("The current goal is not terminal: " ++ s.to_string ++ " depends on it.")

/--
Succeeds only if the current goal is "independent", in the sense
that no other goals depend on it, even through shared meta-variables.
-/
meta def independent_goal : tactic unit :=
no_mvars_in_target >> terminal_goal

/-- `triv'` tries to close the first goal with the proof `trivial : true`. Unlike `triv`,
it only unfolds reducible definitions, so it sometimes fails faster. -/
meta def triv' : tactic unit := do c ← mk_const `trivial, exact c reducible

variable {α : Type}

/-- Apply a tactic as many times as possible, collecting the results in a list.
Fail if the tactic does not succeed at least once. -/
meta def iterate1 (t : tactic α) : tactic (list α) :=
do r ← decorate_ex "iterate1 failed: tactic did not succeed" t,
   L ← iterate t,
   return (r :: L)

/-- Introduces one or more variables and returns the new local constants.
Fails if `intro` cannot be applied. -/
meta def intros1 : tactic (list expr) :=
iterate1 intro1

/-- Run a tactic "under binders", by running `intros` before, and `revert` afterwards. -/
meta def under_binders {α : Type} (t : tactic α) : tactic α :=
do
  v ← intros,
  r ← t,
  revert_lst v,
  return r

namespace interactive
/-- Run a tactic "under binders", by running `intros` before, and `revert` afterwards. -/
meta def under_binders (i : itactic) : itactic := tactic.under_binders i
end interactive

/-- `successes` invokes each tactic in turn, returning the list of successful results. -/
meta def successes (tactics : list (tactic α)) : tactic (list α) :=
list.filter_map id <$> monad.sequence (tactics.map (λ t, try_core t))

/--
Try all the tactics in a list, each time starting at the original `tactic_state`,
returning the list of successful results,
and reverting to the original `tactic_state`.
-/
-- Note this is not the same as `successes`, which keeps track of the evolving `tactic_state`.
meta def try_all {α : Type} (tactics : list (tactic α)) : tactic (list α) :=
λ s, result.success
(tactics.map $
λ t : tactic α,
  match t s with
  | result.success a s' := [a]
  | _ := []
  end).join s

/--
Try all the tactics in a list, each time starting at the original `tactic_state`,
returning the list of successful results sorted by
the value produced by a subsequent execution of the `sort_by` tactic,
and reverting to the original `tactic_state`.
-/
meta def try_all_sorted {α : Type} (tactics : list (tactic α)) (sort_by : tactic ℕ := num_goals) :
  tactic (list (α × ℕ)) :=
λ s, result.success
((tactics.map $
λ t : tactic α,
  match (do a ← t, n ← sort_by, return (a, n)) s with
  | result.success a s' := [a]
  | _ := []
  end).join.qsort (λ p q : α × ℕ, p.2 < q.2)) s

/-- Return target after instantiating metavars and whnf. -/
private meta def target' : tactic expr :=
target >>= instantiate_mvars >>= whnf

/--
Just like `split`, `fsplit` applies the constructor when the type of the target is
an inductive data type with one constructor.
However it does not reorder goals or invoke `auto_param` tactics.
-/
-- FIXME check if we can remove `auto_param := ff`
meta def fsplit : tactic unit :=
do [c] ← target' >>= get_constructors_for |
     fail "fsplit tactic failed, target is not an inductive datatype with only one constructor",
   mk_const c >>= λ e, apply e {new_goals := new_goals.all, auto_param := ff} >> skip

run_cmd add_interactive [`fsplit]

add_tactic_doc
{ name                     := "fsplit",
  category                 := doc_category.tactic,
  decl_names               := [`tactic.interactive.fsplit],
  tags                     := ["logic", "goal management"] }

/-- Calls `injection` on each hypothesis, and then, for each hypothesis on which `injection`
succeeds, clears the old hypothesis. -/
meta def injections_and_clear : tactic unit :=
do l ← local_context,
   results ← successes $ l.map $ λ e, injection e >> clear e,
   when (results.empty) (fail "could not use `injection` then `clear` on any hypothesis")

run_cmd add_interactive [`injections_and_clear]

add_tactic_doc
{ name                     := "injections_and_clear",
  category                 := doc_category.tactic,
  decl_names               := [`tactic.interactive.injections_and_clear],
  tags                     := ["context management"] }

/-- Calls `cases` on every local hypothesis, succeeding if
it succeeds on at least one hypothesis. -/
meta def case_bash : tactic unit :=
do l ← local_context,
   r ← successes (l.reverse.map (λ h, cases h >> skip)),
   when (r.empty) failed

/--
`note_anon t v`, given a proof `v : t`,
adds `h : t` to the current context, where the name `h` is fresh.

`note_anon none v` will infer the type `t` from `v`.
-/
-- While `note` provides a default value for `t`, it doesn't seem this could ever be used.
meta def note_anon (t : option expr) (v : expr) : tactic expr :=
do h ← get_unused_name `h none,
   note h t v

/-- `find_local t` returns a local constant with type t, or fails if none exists. -/
meta def find_local (t : pexpr) : tactic expr :=
do t' ← to_expr t,
   (prod.snd <$> solve_aux t' assumption >>= instantiate_mvars) <|>
     fail format!"No hypothesis found of the form: {t'}"

/-- `dependent_pose_core l`: introduce dependent hypotheses, where the proofs depend on the values
of the previous local constants. `l` is a list of local constants and their values. -/
meta def dependent_pose_core (l : list (expr × expr)) : tactic unit := do
  let lc := l.map prod.fst,
  let lm := l.map (λ⟨l, v⟩, (l.local_uniq_name, v)),
  t ← target,
  new_goal ← mk_meta_var (t.pis lc),
  old::other_goals ← get_goals,
  set_goals (old :: new_goal :: other_goals),
  exact ((new_goal.mk_app lc).instantiate_locals lm),
  return ()

/-- Like `mk_local_pis` but translating into weak head normal form before checking if it is a `Π`.
-/
meta def mk_local_pis_whnf (e : expr) (md := semireducible) : tactic (list expr × expr) := do
<<<<<<< HEAD
(expr.pi n bi d b) ← whnf e md | return ([], e),
p ← mk_local' n bi d,
(ps, r) ← mk_local_pis (expr.instantiate_var b p),
return ((p :: ps), r)

/-- Changes `(h : ∀xs, ∃a:α, p a) ⊢ g` to `(d : ∀xs, a) (s : ∀xs, p (d xs) ⊢ g` and
 `(h : ∀xs, p xs ∧ q xs) ⊢ g` to `(d : ∀xs, p xs) (s : ∀xs, q xs) ⊢ g` 
 `choose1` returns the second local constant it introduces. -/
meta def choose1 (h : expr) (data : name) (spec : name) : tactic expr := do
  t ← infer_type h,
  (ctxt, t) ← mk_local_pis_whnf t,
  t ← whnf t transparency.all,
  match t with
  | `(@Exists %%α %%p) := do
    α_t ← infer_type α,
    expr.sort u ← whnf α_t transparency.all,
    value ← mk_local_def data (α.pis ctxt),
    t' ← head_beta (p.app (value.mk_app ctxt)),
    spec ← mk_local_def spec (t'.pis ctxt),
    dependent_pose_core [
      (value, ((((expr.const `classical.some [u]).app α).app p).app (h.mk_app ctxt)).lambdas ctxt),
      (spec, ((((expr.const `classical.some_spec [u]).app α).app p).app (h.mk_app ctxt)).lambdas ctxt)],
    try (tactic.clear h),
    intro1,
    intro1
  | `(%%p ∧ %%q) := do
    mk_app ``and.elim_left [h.mk_app ctxt] >>= lambdas ctxt >>= note data none,
    hq ← mk_app ``and.elim_right [h.mk_app ctxt] >>= lambdas ctxt >>= note spec none,
    try (tactic.clear h),
    pure hq
  | _ := fail "expected a term of the shape `∀xs, ∃a, p xs a` or `∀xs, p xs ∧ q xs`"
  end

/-- Changes `(h : ∀xs, ∃as, p as ∧ q as) ⊢ g` to a list of functions `as`,
and a final hypothesis on `p as` and `q as`. -/
meta def choose : expr → list name → tactic unit
| h [] := fail "expect list of variables"
| h [n] := do
  cnt ← revert h,
  intro n,
  intron (cnt - 1),
  return ()
| h (n::ns) := do
  v ← get_unused_name >>= choose1 h n,
  choose v ns
=======
  expr.pi n bi d b ← whnf e md | return ([], e),
  p ← mk_local' n bi d,
  (ps, r) ← mk_local_pis (expr.instantiate_var b p),
  return ((p :: ps), r)
>>>>>>> 8da70972

/--
Instantiates metavariables that appear in the current goal.
-/
meta def instantiate_mvars_in_target : tactic unit :=
target >>= instantiate_mvars >>= change

/--
Instantiates metavariables in all goals.
-/
meta def instantiate_mvars_in_goals : tactic unit :=
all_goals' $ instantiate_mvars_in_target

/-- Similar to `mk_local_pis` but make meta variables instead of
local constants. -/
meta def mk_meta_pis : expr → tactic (list expr × expr)
| (expr.pi n bi d b) := do
  p ← mk_meta_var d,
  (ps, r) ← mk_meta_pis (expr.instantiate_var b p),
  return ((p :: ps), r)
| e := return ([], e)

/-- Protect the declaration `n` -/
meta def mk_protected (n : name) : tactic unit :=
do env ← get_env, set_env (env.mk_protected n)

end tactic

namespace lean.parser
open tactic interaction_monad

/-- `emit_command_here str` behaves as if the string `str` were placed as a user command at the
current line. -/
meta def emit_command_here (str : string) : lean.parser string :=
do (_, left) ← with_input command_like str,
   return left

/-- `emit_code_here str` behaves as if the string `str` were placed at the current location in
source code. -/
meta def emit_code_here : string → lean.parser unit
| str := do left ← emit_command_here str,
            if left.length = 0 then return ()
            else emit_code_here left

/-- `get_current_namespace` returns the current namespace (it could be `name.anonymous`).

This function deserves a C++ implementation in core lean, and will fail if it is not called from
the body of a command (i.e. anywhere else that the `lean.parser` monad can be invoked). -/
meta def get_current_namespace : lean.parser name :=
do n ← tactic.mk_user_fresh_name,
   emit_code_here $ sformat!"def {n} := ()",
   nfull ← tactic.resolve_constant n,
   return $ nfull.get_nth_prefix n.components.length

/-- `get_variables` returns a list of existing variable names, along with their types and binder
info. -/
meta def get_variables : lean.parser (list (name × binder_info × expr)) :=
list.map expr.get_local_const_kind <$> list_available_include_vars

/-- `get_included_variables` returns those variables `v` returned by `get_variables` which have been
"included" by an `include v` statement and are not (yet) `omit`ed. -/
meta def get_included_variables : lean.parser (list (name × binder_info × expr)) :=
do ns ← list_include_var_names,
   list.filter (λ v, v.1 ∈ ns) <$> get_variables

/-- From the `lean.parser` monad, synthesize a `tactic_state` which includes all of the local
variables referenced in `es : list pexpr`, and those variables which have been `include`ed in the
local context---precisely those variables which would be ambiently accessible if we were in a
tactic-mode block where the goals had types `es.mmap to_expr`, for example.

Returns a new `ts : tactic_state` with these local variables added, and
`mappings : list (expr × expr)`, for which pairs `(var, hyp)` correspond to an existing variable
`var` and the local hypothesis `hyp` which was added to the tactic state `ts` as a result. -/
meta def synthesize_tactic_state_with_variables_as_hyps (es : list pexpr)
  : lean.parser (tactic_state × list (expr × expr)) :=
do /- First, in order to get `to_expr e` to resolve declared `variables`, we add all of the
      declared variables to a fake `tactic_state`, and perform the resolution. At the end,
      `to_expr e` has done the work of determining which variables were actually referenced, which
      we then obtain from `fe` via `expr.list_local_consts` (which, importantly, is not defined for
      `pexpr`s). -/
   vars ← list_available_include_vars,
   fake_es ← lean.parser.of_tactic $ lock_tactic_state $ do {
     /- Note that `add_local_consts_as_local_hyps` returns the mappings it generated, but we discard
        them on this first pass. (We return the mappings generated by our second invocation of this
        function below.) -/
     add_local_consts_as_local_hyps vars,
     es.mmap to_expr
   },

   /- Now calculate lists of a) the explicitly `include`ed variables and b) the variables which were
      referenced in `e` when it was resolved to `fake_e`.

      It is important that we include variables of the kind a) because we want `simp` to have access
      to declared local instances, and it is important that we only restrict to variables of kind a)
      and b) together since we do not to recognise a hypothesis which is posited as a `variable`
      in the environment but not referenced in the `pexpr` we were passed.

      One use case for this behaviour is running `simp` on the passed `pexpr`, since we do not want
      simp to use arbitrary hypotheses which were declared as `variables` in the local environment
      but not referenced in the expression to simplify (as one would be expect generally in tactic
      mode). -/
   included_vars ← list_include_var_names,
   let referenced_vars := list.join $ fake_es.map $ λ e, e.list_local_consts.map expr.local_pp_name,

   /- Look up the explicit `included_vars` and the `referenced_vars` (which have appeared in the
      `pexpr` list which we were passed.)  -/
   let directly_included_vars := vars.filter $ λ var,
     (var.local_pp_name ∈ included_vars) ∨ (var.local_pp_name ∈ referenced_vars),

   /- Inflate the list `directly_included_vars` to include those variables which are "implicitly
      included" by virtue of reference to one or multiple others. For example, given
      `variables (n : ℕ) [prime n] [ih : even n]`, a reference to `n` implies that the typeclass
      instance `prime n` should be included, but `ih : even n` should not. -/
   let all_implicitly_included_vars :=
     expr.all_implicitly_included_variables vars directly_included_vars,

   /- Capture a tactic state where both of these kinds of variables have been added as local
      hypotheses, and resolve `e` against this state with `to_expr`, this time for real. -/
   lean.parser.of_tactic $ do {
      mappings ← add_local_consts_as_local_hyps all_implicitly_included_vars,
      ts ← get_state,
      return (ts, mappings)
   }

end lean.parser

namespace tactic

variables {α : Type}

/--
Hole command used to fill in a structure's field when specifying an instance.

In the following:

```lean
instance : monad id :=
{! !}
```

invoking the hole command "Instance Stub" ("Generate a skeleton for the structure under
construction.") produces:

```lean
instance : monad id :=
{ map := _,
  map_const := _,
  pure := _,
  seq := _,
  seq_left := _,
  seq_right := _,
  bind := _ }
```
-/
@[hole_command] meta def instance_stub : hole_command :=
{ name := "Instance Stub",
  descr := "Generate a skeleton for the structure under construction.",
  action := λ _,
  do tgt ← target >>= whnf,
     let cl := tgt.get_app_fn.const_name,
     env ← get_env,
     fs ← expanded_field_list cl,
     let fs := fs.map prod.snd,
     let fs := format.intercalate (",\n  " : format) $ fs.map (λ fn, format!"{fn} := _"),
     let out := format.to_string format!"{{ {fs} }",
     return [(out,"")] }

add_tactic_doc
{ name                     := "instance_stub",
  category                 := doc_category.hole_cmd,
  decl_names               := [`tactic.instance_stub],
  tags                     := ["instances"] }

/-- Like `resolve_name` except when the list of goals is
empty. In that situation `resolve_name` fails whereas
`resolve_name'` simply proceeds on a dummy goal -/
meta def resolve_name' (n : name) : tactic pexpr :=
do [] ← get_goals | resolve_name n,
   g ← mk_mvar,
   set_goals [g],
   resolve_name n <* set_goals []

private meta def strip_prefix' (n : name) : list string → name → tactic name
| s name.anonymous := pure $ s.foldl (flip name.mk_string) name.anonymous
| s (name.mk_string a p) :=
  do let n' := s.foldl (flip name.mk_string) name.anonymous,
     do { n'' ← tactic.resolve_constant n',
          if n'' = n
            then pure n'
            else strip_prefix' (a :: s) p }
     <|> strip_prefix' (a :: s) p
| s n@(name.mk_numeral a p) := pure $ s.foldl (flip name.mk_string) n

/-- Strips unnecessary prefixes from a name, e.g. if a namespace is open. -/
meta def strip_prefix : name → tactic name
| n@(name.mk_string a a_1) :=
  if (`_private).is_prefix_of n
    then let n' := n.update_prefix name.anonymous in
            n' <$ resolve_name' n' <|> pure n
    else strip_prefix' n [a] a_1
| n := pure n

/-- Used to format return strings for the hole commands `match_stub` and `eqn_stub`. -/
meta def mk_patterns (t : expr) : tactic (list format) :=
do let cl := t.get_app_fn.const_name,
   env ← get_env,
   let fs := env.constructors_of cl,
   fs.mmap $ λ f,
     do { (vs,_) ← mk_const f >>= infer_type >>= mk_local_pis,
          let vs := vs.filter (λ v, v.is_default_local),
          vs ← vs.mmap (λ v,
            do v' ← get_unused_name v.local_pp_name,
               pose v' none `(()),
               pure v' ),
          vs.mmap' $ λ v, get_local v >>= clear,
          let args := list.intersperse (" " : format) $ vs.map to_fmt,
          f ← strip_prefix f,
          if args.empty
            then pure $ format!"| {f} := _\n"
            else pure format!"| ({f} {format.join args}) := _\n" }

/--
Hole command used to generate a `match` expression.

In the following:

```lean
meta def foo (e : expr) : tactic unit :=
{! e !}
```

invoking hole command "Match Stub" ("Generate a list of equations for a `match` expression")
produces:

```lean
meta def foo (e : expr) : tactic unit :=
match e with
| (expr.var a) := _
| (expr.sort a) := _
| (expr.const a a_1) := _
| (expr.mvar a a_1 a_2) := _
| (expr.local_const a a_1 a_2 a_3) := _
| (expr.app a a_1) := _
| (expr.lam a a_1 a_2 a_3) := _
| (expr.pi a a_1 a_2 a_3) := _
| (expr.elet a a_1 a_2 a_3) := _
| (expr.macro a a_1) := _
end
```
-/
@[hole_command] meta def match_stub : hole_command :=
{ name := "Match Stub",
  descr := "Generate a list of equations for a `match` expression.",
  action := λ es,
  do [e] ← pure es | fail "expecting one expression",
     e ← to_expr e,
     t ← infer_type e >>= whnf,
     fs ← mk_patterns t,
     e ← pp e,
     let out := format.to_string format!"match {e} with\n{format.join fs}end\n",
     return [(out,"")] }

add_tactic_doc
{ name                     := "Match Stub",
  category                 := doc_category.hole_cmd,
  decl_names               := [`tactic.match_stub],
  tags                     := ["pattern matching"] }

/--
Invoking hole command "Equations Stub" ("Generate a list of equations for a recursive definition")
in the following:

```lean
meta def foo : {! expr → tactic unit !} -- `:=` is omitted
```

produces:

```lean
meta def foo : expr → tactic unit
| (expr.var a) := _
| (expr.sort a) := _
| (expr.const a a_1) := _
| (expr.mvar a a_1 a_2) := _
| (expr.local_const a a_1 a_2 a_3) := _
| (expr.app a a_1) := _
| (expr.lam a a_1 a_2 a_3) := _
| (expr.pi a a_1 a_2 a_3) := _
| (expr.elet a a_1 a_2 a_3) := _
| (expr.macro a a_1) := _
```

A similar result can be obtained by invoking "Equations Stub" on the following:

```lean
meta def foo : expr → tactic unit := -- do not forget to write `:=`!!
{! !}
```

```lean
meta def foo : expr → tactic unit := -- don't forget to erase `:=`!!
| (expr.var a) := _
| (expr.sort a) := _
| (expr.const a a_1) := _
| (expr.mvar a a_1 a_2) := _
| (expr.local_const a a_1 a_2 a_3) := _
| (expr.app a a_1) := _
| (expr.lam a a_1 a_2 a_3) := _
| (expr.pi a a_1 a_2 a_3) := _
| (expr.elet a a_1 a_2 a_3) := _
| (expr.macro a a_1) := _
```

-/
@[hole_command] meta def eqn_stub : hole_command :=
{ name := "Equations Stub",
  descr := "Generate a list of equations for a recursive definition.",
  action := λ es,
  do t ← match es with
         | [t] := to_expr t
         | [] := target
         | _ := fail "expecting one type"
         end,
     e ← whnf t,
     (v :: _,_) ← mk_local_pis e | fail "expecting a Pi-type",
     t' ← infer_type v,
     fs ← mk_patterns t',
     t ← pp t,
     let out :=
         if es.empty then
           format.to_string format!"-- do not forget to erase `:=`!!\n{format.join fs}"
           else format.to_string format!"{t}\n{format.join fs}",
     return [(out,"")] }

add_tactic_doc
{ name                     := "Equations Stub",
  category                 := doc_category.hole_cmd,
  decl_names               := [`tactic.eqn_stub],
  tags                     := ["pattern matching"] }

/--
This command lists the constructors that can be used to satisfy the expected type.

Invoking "List Constructors" ("Show the list of constructors of the expected type")
in the following hole:

```lean
def foo : ℤ ⊕ ℕ :=
{! !}
```

produces:

```lean
def foo : ℤ ⊕ ℕ :=
{! sum.inl, sum.inr !}
```

and will display:

```lean
sum.inl : ℤ → ℤ ⊕ ℕ

sum.inr : ℕ → ℤ ⊕ ℕ
```

-/
@[hole_command] meta def list_constructors_hole : hole_command :=
{ name := "List Constructors",
  descr := "Show the list of constructors of the expected type.",
  action := λ es,
  do t ← target >>= whnf,
     (_,t) ← mk_local_pis t,
     let cl := t.get_app_fn.const_name,
     let args := t.get_app_args,
     env ← get_env,
     let cs := env.constructors_of cl,
     ts ← cs.mmap $ λ c,
       do { e ← mk_const c,
            t ← infer_type (e.mk_app args) >>= pp,
            c ← strip_prefix c,
            pure format!"\n{c} : {t}\n" },
     fs ← format.intercalate ", " <$> cs.mmap (strip_prefix >=> pure ∘ to_fmt),
     let out := format.to_string format!"{{! {fs} !}",
     trace (format.join ts).to_string,
     return [(out,"")] }

add_tactic_doc
{ name                     := "List Constructors",
  category                 := doc_category.hole_cmd,
  decl_names               := [`tactic.list_constructors_hole],
  tags                     := ["goal information"] }

/-- Makes the declaration `classical.prop_decidable` available to type class inference.
This asserts that all propositions are decidable, but does not have computational content. -/
meta def classical : tactic unit :=
do h ← get_unused_name `_inst,
   mk_const `classical.prop_decidable >>= note h none,
   reset_instance_cache

open expr

/-- `mk_comp v e` checks whether `e` is a sequence of nested applications `f (g (h v))`, and if so,
returns the expression `f ∘ g ∘ h`. -/
meta def mk_comp (v : expr) : expr → tactic expr
| (app f e) :=
  if e = v then pure f
  else do
    guard (¬ v.occurs f) <|> fail "bad guard",
    e' ← mk_comp e >>= instantiate_mvars,
    f ← instantiate_mvars f,
    mk_mapp ``function.comp [none,none,none,f,e']
| e :=
  do guard (e = v),
     t ← infer_type e,
     mk_mapp ``id [t]

/--
From a lemma of the shape `∀ x, f (g x) = h x`
derive an auxiliary lemma of the form `f ∘ g = h`
for reasoning about higher-order functions.
-/
meta def mk_higher_order_type : expr → tactic expr
| (pi n bi d b@(pi _ _ _ _)) :=
  do v ← mk_local_def n d,
     let b' := (b.instantiate_var v),
     (pi n bi d ∘ flip abstract_local v.local_uniq_name) <$> mk_higher_order_type b'
| (pi n bi d b) :=
  do v ← mk_local_def n d,
     let b' := (b.instantiate_var v),
     (l,r) ← match_eq b' <|> fail format!"not an equality {b'}",
     l' ← mk_comp v l,
     r' ← mk_comp v r,
     mk_app ``eq [l',r']
 | e := failed

open lean.parser interactive.types

/-- A user attribute that applies to lemmas of the shape `∀ x, f (g x) = h x`.
It derives an auxiliary lemma of the form `f ∘ g = h` for reasoning about higher-order functions.
-/
@[user_attribute]
meta def higher_order_attr : user_attribute unit (option name) :=
{ name := `higher_order,
  parser := optional ident,
  descr :=
"From a lemma of the shape `∀ x, f (g x) = h x` derive an auxiliary lemma of the
form `f ∘ g = h` for reasoning about higher-order functions.",
  after_set := some $ λ lmm _ _,
    do env  ← get_env,
       decl ← env.get lmm,
       let num := decl.univ_params.length,
       let lvls := (list.iota num).map (`l).append_after,
       let l : expr := expr.const lmm $ lvls.map level.param,
       t ← infer_type l >>= instantiate_mvars,
       t' ← mk_higher_order_type t,
       (_,pr) ← solve_aux t' $ do {
         intros, applyc ``_root_.funext, intro1, applyc lmm; assumption },
       pr ← instantiate_mvars pr,
       lmm' ← higher_order_attr.get_param lmm,
       lmm' ← (flip name.update_prefix lmm.get_prefix <$> lmm') <|> pure lmm.add_prime,
       add_decl $ declaration.thm lmm' lvls t' (pure pr),
       copy_attribute `simp lmm lmm',
       copy_attribute `functor_norm lmm lmm' }

add_tactic_doc
{ name                     := "higher_order",
  category                 := doc_category.attr,
  decl_names               := [`tactic.higher_order_attr],
  tags                     := ["lemma derivation"] }

attribute [higher_order map_comp_pure] map_pure

/--
Copies a definition into the `tactic.interactive` namespace to make it usable
in proof scripts. It allows one to write

```lean
@[interactive]
meta def my_tactic := ...
```

instead of

```lean
meta def my_tactic := ...

run_cmd add_interactive [``my_tactic]
```
-/
@[user_attribute]
meta def interactive_attr : user_attribute :=
{ name := `interactive,
  descr :=
"Put a definition in the `tactic.interactive` namespace to make it usable
in proof scripts.",
  after_set := some $ λ tac _ _, add_interactive [tac] }

add_tactic_doc
{ name                     := "interactive",
  category                 := doc_category.attr,
  decl_names               := [``tactic.interactive_attr],
  tags                     := ["environment"] }

/--
Use `refine` to partially discharge the goal,
or call `fconstructor` and try again.
-/
private meta def use_aux (h : pexpr) : tactic unit :=
(focus1 (refine h >> done)) <|> (fconstructor >> use_aux)

/-- Similar to `existsi`, `use l` will use entries in `l` to instantiate existential obligations
at the beginning of a target. Unlike `existsi`, the pexprs in `l` are elaborated with respect to
the expected type.

```lean
example : ∃ x : ℤ, x = x :=
by tactic.use ``(42)
```

See the doc string for `tactic.interactive.use` for more information.
 -/
protected meta def use (l : list pexpr) : tactic unit :=
focus1 $ seq' (l.mmap' $ λ h, use_aux h <|> fail format!"failed to instantiate goal with {h}")
              instantiate_mvars_in_target

/-- `clear_aux_decl_aux l` clears all expressions in `l` that represent aux decls from the
local context. -/
meta def clear_aux_decl_aux : list expr → tactic unit
| []     := skip
| (e::l) := do cond e.is_aux_decl (tactic.clear e) skip, clear_aux_decl_aux l

/-- `clear_aux_decl` clears all expressions from the local context that represent aux decls. -/
meta def clear_aux_decl : tactic unit :=
local_context >>= clear_aux_decl_aux

/-- `apply_at_aux e et [] h ht` (with `et` the type of `e` and `ht` the type of `h`)
finds a list of expressions `vs` and returns `(e.mk_args (vs ++ [h]), vs)`. -/
meta def apply_at_aux (arg t : expr) : list expr → expr → expr → tactic (expr × list expr)
| vs e (pi n bi d b) :=
  do { v ← mk_meta_var d,
       apply_at_aux (v :: vs) (e v) (b.instantiate_var v) } <|>
  (e arg, vs) <$ unify d t
| vs e _ := failed

/-- `apply_at e h` applies implication `e` on hypothesis `h` and replaces `h` with the result. -/
meta def apply_at (e h : expr) : tactic unit :=
do ht ← infer_type h,
   et ← infer_type e,
   (h', gs') ← apply_at_aux h ht [] e et,
   note h.local_pp_name none h',
   clear h,
   gs' ← gs'.mfilter is_assigned,
   (g :: gs) ← get_goals,
   set_goals (g :: gs' ++ gs)

/-- `symmetry_hyp h` applies `symmetry` on hypothesis `h`. -/
meta def symmetry_hyp (h : expr) (md := semireducible) : tactic unit :=
do tgt   ← infer_type h,
   env   ← get_env,
   let r := get_app_fn tgt,
   match env.symm_for (const_name r) with
   | (some symm) := do s ← mk_const symm,
                       apply_at s h
   | none        := fail "symmetry tactic failed, target is not a relation application with the expected property."
   end

precedence `setup_tactic_parser`:0

/-- `setup_tactic_parser` is a user command that opens the namespaces used in writing
interactive tactics, and declares the local postfix notation `?` for `optional` and `*` for `many`.
It does *not* use the `namespace` command, so it will typically be used after
`namespace tactic.interactive`.
-/
@[user_command]
meta def setup_tactic_parser_cmd (_ : interactive.parse $ tk "setup_tactic_parser") :
  lean.parser unit :=
emit_code_here "
open lean
open lean.parser
open interactive interactive.types

local postfix `?`:9001 := optional
local postfix *:9001 := many .
"

/-- `finally tac finalizer` runs `tac` first, then runs `finalizer` even if
`tac` fails. `finally tac finalizer` fails if either `tac` or `finalizer` fails. -/
meta def finally {β} (tac : tactic α) (finalizer : tactic β) : tactic α :=
λ s, match tac s with
     | (result.success r s') := (finalizer >> pure r) s'
     | (result.exception msg p s') := (finalizer >> result.exception msg p) s'
     end

/--
`on_exception handler tac` runs `tac` first, and then runs `handler` only if `tac` failed.
-/
meta def on_exception {β} (handler : tactic β) (tac : tactic α) : tactic α | s :=
match tac s with
| result.exception msg p s' := (handler *> result.exception msg p) s'
| ok := ok
end

/-- `decorate_error add_msg tac` prepends `add_msg` to an exception produced by `tac` -/
meta def decorate_error (add_msg : string) (tac : tactic α) : tactic α | s :=
match tac s with
| result.exception msg p s :=
  let msg (_ : unit) : format := match msg with
    | some msg := add_msg ++ format.line ++ msg ()
    | none := add_msg
    end in
  result.exception msg p s
| ok := ok
end

/-- Applies tactic `t`. If it succeeds, revert the state, and return the value. If it fails,
  returns the error message. -/
meta def retrieve_or_report_error {α : Type u} (t : tactic α) : tactic (α ⊕ string) :=
λ s, match t s with
| (interaction_monad.result.success a s') := result.success (sum.inl a) s
| (interaction_monad.result.exception msg' _ s') :=
  result.success (sum.inr (msg'.iget ()).to_string) s
end

/-- Applies tactic `t`. If it succeeds, return the value. If it fails, returns the error message. -/
meta def try_or_report_error {α : Type u} (t : tactic α) : tactic (α ⊕ string) :=
λ s, match t s with
| (interaction_monad.result.success a s') := result.success (sum.inl a) s'
| (interaction_monad.result.exception msg' _ s') :=
  result.success (sum.inr (msg'.iget ()).to_string) s
end

/-- This tactic succeeds if `t` succeeds or fails with message `msg` such that `p msg` is `tt`.
-/
meta def succeeds_or_fails_with_msg {α : Type} (t : tactic α) (p : string → bool) : tactic unit :=
do x ← retrieve_or_report_error t,
match x with
| (sum.inl _) := skip
| (sum.inr msg) := if p msg then skip else fail msg
end

add_tactic_doc
{ name                     := "setup_tactic_parser",
  category                 := doc_category.cmd,
  decl_names               := [`tactic.setup_tactic_parser_cmd],
  tags                     := ["parsing", "notation"] }

/-- `trace_error msg t` executes the tactic `t`. If `t` fails, traces `msg` and the failure message
of `t`. -/
meta def trace_error (msg : string) (t : tactic α) : tactic α
| s := match t s with
       | (result.success r s') := result.success r s'
       | (result.exception (some msg') p s') := (trace msg >> trace (msg' ()) >> result.exception (some msg') p) s'
       | (result.exception none p s') := result.exception none p s'
       end

/--
``trace_if_enabled `n msg`` traces the message `msg`
only if tracing is enabled for the name `n`.

Create new names registered for tracing with `declare_trace n`.
Then use `set_option trace.n true/false` to enable or disable tracing for `n`.
-/
meta def trace_if_enabled
  (n : name) {α : Type u} [has_to_tactic_format α] (msg : α) : tactic unit :=
when_tracing n (trace msg)

/--
``trace_state_if_enabled `n msg`` prints the tactic state,
preceded by the optional string `msg`,
only if tracing is enabled for the name `n`.
-/
meta def trace_state_if_enabled
  (n : name) (msg : string := "") : tactic unit :=
when_tracing n ((if msg = "" then skip else trace msg) >> trace_state)

/--
This combinator is for testing purposes. It succeeds if `t` fails with message `msg`,
and fails otherwise.
-/
meta def success_if_fail_with_msg {α : Type u} (t : tactic α) (msg : string) : tactic unit :=
λ s, match t s with
| (interaction_monad.result.exception msg' _ s') :=
  let expected_msg := (msg'.iget ()).to_string in
  if msg = expected_msg then result.success () s
  else mk_exception format!"failure messages didn't match. Expected:\n{expected_msg}" none s
| (interaction_monad.result.success a s) :=
   mk_exception "success_if_fail_with_msg combinator failed, given tactic succeeded" none s
end

/--
Construct a `refine ...` or `exact ...` string which would construct `g`.
-/
meta def tactic_statement (g : expr) : tactic string :=
do g ← instantiate_mvars g,
   g ← head_beta g,
   r ← pp (replace_mvars g),
   if g.has_meta_var
   then return (sformat!"Try this: refine {r}")
   else return (sformat!"Try this: exact {r}")

/-- `with_local_goals gs tac` runs `tac` on the goals `gs` and then restores the
initial goals and returns the goals `tac` ended on. -/
meta def with_local_goals {α} (gs : list expr) (tac : tactic α) : tactic (α × list expr) :=
do gs' ← get_goals,
   set_goals gs,
   finally (prod.mk <$> tac <*> get_goals) (set_goals gs')

/-- like `with_local_goals` but discards the resulting goals -/
meta def with_local_goals' {α} (gs : list expr) (tac : tactic α) : tactic α :=
prod.fst <$> with_local_goals gs tac

/-- Representation of a proof goal that lends itself to comparison. The
following goal:

```lean
l₀ : T,
l₁ : T
⊢ ∀ v : T, foo
```

is represented as

```
(2, ∀ l₀ l₁ v : T, foo)
```

The number 2 indicates that first the two bound variables of the
`∀` are actually local constant. Comparing two such goals with `=`
rather than `=ₐ` or `is_def_eq` tells us that proof script should
not see the difference between the two.
 -/
meta def packaged_goal := ℕ × expr

/-- proof state made of multiple `goal` meant for comparing
the result of running different tactics -/
meta def proof_state := list packaged_goal

meta instance goal.inhabited : inhabited packaged_goal := ⟨(0,var 0)⟩
meta instance proof_state.inhabited : inhabited proof_state :=
(infer_instance : inhabited (list packaged_goal))

/-- create a `packaged_goal` corresponding to the current goal -/
meta def get_packaged_goal : tactic packaged_goal := do
ls ← local_context,
tgt ← target >>= instantiate_mvars,
tgt ← pis ls tgt,
pure (ls.length, tgt)

/-- `goal_of_mvar g`, with `g` a meta variable, creates a
`packaged_goal` corresponding to `g` interpretted as a proof goal -/
meta def goal_of_mvar (g : expr) : tactic packaged_goal :=
with_local_goals' [g] get_packaged_goal

/-- `get_proof_state` lists the user visible goal for each goal
of the current state and for each goal, abstracts all of the
meta variables of the other gaols.

This produces a list of goals in the form of `ℕ × expr` where
the `expr` encodes the following proof state:

```lean
2 goals
l₁ : t₁,
l₂ : t₂,
l₃ : t₃
⊢ tgt₁

⊢ tgt₂
```

as

```lean
[ (3, ∀ (mv : tgt₁) (mv : tgt₂) (l₁ : t₁) (l₂ : t₂) (l₃ : t₃), tgt₁),
  (0, ∀ (mv : tgt₁) (mv : tgt₂), tgt₂) ]
```

with 2 goals, the first 2 bound variables encode the meta variable
of all the goals, the next 3 (in the first goal) and 0 (in the second goal)
are the local constants.

This representation allows us to compare goals and proof states while
ignoring information like the unique name of local constants and
the equality or difference of meta variables that encode the same goal.
-/
meta def get_proof_state : tactic proof_state :=
do gs ← get_goals,
   gs.mmap $ λ g, do
     ⟨n,g⟩ ← goal_of_mvar g,
     g ← gs.mfoldl (λ g v, do
       g ← kabstract g v reducible ff,
       pure $ pi `goal binder_info.default `(true) g ) g,
     pure (n,g)

/--
Run `tac` in a disposable proof state and return the state.
See `proof_state`, `goal` and `get_proof_state`.
-/
meta def get_proof_state_after (tac : tactic unit) : tactic (option proof_state) :=
try_core $ retrieve $ tac >> get_proof_state

open lean interactive

/-- A type alias for `tactic format`, standing for "pretty print format". -/
meta def pformat := tactic format

/-- `mk` lifts `fmt : format` to the tactic monad (`pformat`). -/
meta def pformat.mk (fmt : format) : pformat := pure fmt

/-- an alias for `pp`. -/
meta def to_pfmt {α} [has_to_tactic_format α] (x : α) : pformat :=
pp x

meta instance pformat.has_to_tactic_format : has_to_tactic_format pformat :=
⟨ id ⟩

meta instance : has_append pformat :=
⟨ λ x y, (++) <$> x <*> y ⟩

meta instance tactic.has_to_tactic_format [has_to_tactic_format α] :
  has_to_tactic_format (tactic α) :=
⟨ λ x, x >>= to_pfmt ⟩

private meta def parse_pformat : string → list char → parser pexpr
| acc []            := pure ``(to_pfmt %%(reflect acc))
| acc ('\n'::s)     :=
do f ← parse_pformat "" s,
   pure ``(to_pfmt %%(reflect acc) ++ pformat.mk format.line ++ %%f)
| acc ('{'::'{'::s) := parse_pformat (acc ++ "{") s
| acc ('{'::s) :=
do (e, s) ← with_input (lean.parser.pexpr 0) s.as_string,
   '}'::s ← return s.to_list | fail "'}' expected",
   f ← parse_pformat "" s,
   pure ``(to_pfmt %%(reflect acc) ++ to_pfmt %%e ++ %%f)
| acc (c::s) := parse_pformat (acc.str c) s

reserve prefix `pformat! `:100

/-- See `format!` in `init/meta/interactive_base.lean`.

The main differences are that `pp` is called instead of `to_fmt` and that we can use
arguments of type `tactic α` in the quotations.

Now, consider the following:
```lean
e ← to_expr ``(3 + 7),
trace format!"{e}"  -- outputs `has_add.add.{0} nat nat.has_add (bit1.{0} nat nat.has_one nat.has_add (has_one.one.{0} nat nat.has_one)) ...`
trace pformat!"{e}" -- outputs `3 + 7`
```

The difference is significant. And now, the following is expressible:

```lean
e ← to_expr ``(3 + 7),
trace pformat!"{e} : {infer_type e}" -- outputs `3 + 7 : ℕ`
```

See also: `trace!` and `fail!`
-/
@[user_notation]
meta def pformat_macro (_ : parse $ tk "pformat!") (s : string) : parser pexpr :=
do e ← parse_pformat "" s.to_list,
   return ``(%%e : pformat)

reserve prefix `fail! `:100

/--
The combination of `pformat` and `fail`.
-/
@[user_notation]
meta def fail_macro (_ : parse $ tk "fail!") (s : string) : parser pexpr :=
do e ← pformat_macro () s,
   pure ``((%%e : pformat) >>= fail)

reserve prefix `trace! `:100
/--
The combination of `pformat` and `trace`.
-/
@[user_notation]
meta def trace_macro (_ : parse $ tk "trace!") (s : string) : parser pexpr :=
do e ← pformat_macro () s,
   pure ``((%%e : pformat) >>= trace)

/-- A hackish way to get the `src` directory of mathlib. -/
meta def get_mathlib_dir : tactic string :=
do e ← get_env,
  s ← e.decl_olean `tactic.reset_instance_cache,
  return $ s.popn_back 17

/-- Checks whether a declaration with the given name is declared in mathlib.
If you want to run this tactic many times, you should use `environment.is_prefix_of_file` instead,
since it is expensive to execute `get_mathlib_dir` many times. -/
meta def is_in_mathlib (n : name) : tactic bool :=
do ml ← get_mathlib_dir, e ← get_env, return $ e.is_prefix_of_file ml n

/--
Runs a tactic by name.
If it is a `tactic string`, return whatever string it returns.
If it is a `tactic unit`, return the name.
(This is mostly used in invoking "self-reporting tactics", e.g. by `tidy` and `hint`.)
-/
meta def name_to_tactic (n : name) : tactic string :=
do d ← get_decl n,
   e ← mk_const n,
   let t := d.type,
   if (t =ₐ `(tactic unit)) then
     (eval_expr (tactic unit) e) >>= (λ t, t >> (name.to_string <$> strip_prefix n))
   else if (t =ₐ `(tactic string)) then
     (eval_expr (tactic string) e) >>= (λ t, t)
   else fail!"name_to_tactic cannot take `{n} as input: its type must be `tactic string` or `tactic unit`"

/-- auxiliary function for `apply_under_n_pis` -/
private meta def apply_under_n_pis_aux (func arg : pexpr) : ℕ → ℕ → expr → pexpr
| n 0 _ :=
  let vars := ((list.range n).reverse.map (@expr.var ff)),
      bd := vars.foldl expr.app arg.mk_explicit in
  func bd
| n (k+1) (expr.pi nm bi tp bd) := expr.pi nm bi (pexpr.of_expr tp) (apply_under_n_pis_aux (n+1) k bd)
| n (k+1) t := apply_under_n_pis_aux n 0 t

/--
Assumes `pi_expr` is of the form `Π x1 ... xn xn+1..., _`.
Creates a pexpr of the form `Π x1 ... xn, func (arg x1 ... xn)`.
All arguments (implicit and explicit) to `arg` should be supplied. -/
meta def apply_under_n_pis (func arg : pexpr) (pi_expr : expr) (n : ℕ) : pexpr :=
apply_under_n_pis_aux func arg 0 n pi_expr

/--
Assumes `pi_expr` is of the form `Π x1 ... xn, _`.
Creates a pexpr of the form `Π x1 ... xn, func (arg x1 ... xn)`.
All arguments (implicit and explicit) to `arg` should be supplied. -/
meta def apply_under_pis (func arg : pexpr) (pi_expr : expr) : pexpr :=
apply_under_n_pis func arg pi_expr pi_expr.pi_arity

/--
If `func` is a `pexpr` representing a function that takes an argument `a`,
`get_pexpr_arg_arity_with_tgt func tgt` returns the arity of `a`.
When `tgt` is a `pi` expr, `func` is elaborated in a context
with the domain of `tgt`.

Examples:
* ```get_pexpr_arg_arity ``(ring) `(true)``` returns 0, since `ring` takes one non-function argument.
* ```get_pexpr_arg_arity_with_tgt ``(monad) `(true)``` returns 1, since `monad` takes one argument of type `α → α`.
* ```get_pexpr_arg_arity_with_tgt ``(module R) `(Π (R : Type), comm_ring R → true)``` returns 0
 -/
meta def get_pexpr_arg_arity_with_tgt (func : pexpr) (tgt : expr) : tactic ℕ :=
lock_tactic_state $ do
  mv ← mk_mvar,
  solve_aux tgt $ intros >> to_expr ``(%%func %%mv),
  expr.pi_arity <$> (infer_type mv >>= instantiate_mvars)

/-- `find_private_decl n none` finds a private declaration named `n` in any of the imported files.

`find_private_decl n (some m)` finds a private declaration named `n` in the same file where a
declaration named `m` can be found. -/
meta def find_private_decl (n : name) (fr : option name) : tactic name :=
do env ← get_env,
   fn ← option_t.run (do
         fr ← option_t.mk (return fr),
         d ← monad_lift $ get_decl fr,
         option_t.mk (return $ env.decl_olean d.to_name) ),
   let p : string → bool :=
     match fn with
     | (some fn) := λ x, fn = x
     | none := λ _, tt
     end,
   let xs := env.decl_filter_map (λ d,
     do fn ← env.decl_olean d.to_name,
        guard ((`_private).is_prefix_of d.to_name ∧ p fn ∧ d.to_name.update_prefix name.anonymous = n),
        pure d.to_name),
   match xs with
   | [n] := pure n
   | [] := fail "no such private found"
   | _ := fail "many matches found"
   end

open lean.parser interactive

/-- `import_private foo from bar` finds a private declaration `foo` in the same file as `bar`
and creates a local notation to refer to it.

`import_private foo` looks for `foo` in all imported files.

When possible, make `foo` non-private rather than using this feature.
 -/
@[user_command]
meta def import_private_cmd (_ : parse $ tk "import_private") : lean.parser unit :=
do n  ← ident,
   fr ← optional (tk "from" *> ident),
   n ← find_private_decl n fr,
   c ← resolve_constant n,
   d ← get_decl n,
   let c := @expr.const tt c d.univ_levels,
   new_n ← new_aux_decl_name,
   add_decl $ declaration.defn new_n d.univ_params d.type c reducibility_hints.abbrev d.is_trusted,
   let new_not := sformat!"local notation `{n.update_prefix name.anonymous}` := {new_n}",
   emit_command_here $ new_not,
   skip .

add_tactic_doc
{ name                     := "import_private",
  category                 := doc_category.cmd,
  decl_names               := [`tactic.import_private_cmd],
  tags                     := ["renaming"] }

/--
The command `mk_simp_attribute simp_name "description"` creates a simp set with name `simp_name`.
Lemmas tagged with `@[simp_name]` will be included when `simp with simp_name` is called.
`mk_simp_attribute simp_name none` will use a default description.

Appending the command with `with attr1 attr2 ...` will include all declarations tagged with
`attr1`, `attr2`, ... in the new simp set.

This command is preferred to using ``run_cmd mk_simp_attr `simp_name`` since it adds a doc string
to the attribute that is defined. If you need to create a simp set in a file where this command is
not available, you should use
```lean
run_cmd mk_simp_attr `simp_name
run_cmd add_doc_string `simp_attr.simp_name "Description of the simp set here"
```
-/
@[user_command]
meta def mk_simp_attribute_cmd (_ : parse $ tk "mk_simp_attribute") : lean.parser unit :=
do n ← ident,
   d ← parser.pexpr,
   d ← to_expr ``(%%d : option string),
   descr ← eval_expr (option string) d,
   with_list ← types.with_ident_list <|> return [],
   mk_simp_attr n with_list,
   add_doc_string (name.append `simp_attr n) $ descr.get_or_else $ "simp set for " ++ to_string n

add_tactic_doc
{ name                     := "mk_simp_attribute",
  category                 := doc_category.cmd,
  decl_names               := [`tactic.mk_simp_attribute_cmd],
  tags                     := ["simplification"] }

/--
Given a user attribute name `attr_name`, `get_user_attribute_name attr_name` returns
the name of the declaration that defines this attribute.
Fails if there is no user attribute with this name.
Example: ``get_user_attribute_name `norm_cast`` returns `` `norm_cast.norm_cast_attr`` -/
meta def get_user_attribute_name (attr_name : name) : tactic name := do
ns ← attribute.get_instances `user_attribute,
ns.mfirst (λ nm, do
  d ← get_decl nm,
  e ← mk_app `user_attribute.name [d.value],
  attr_nm ← eval_expr name e,
  guard $ attr_nm = attr_name,
  return nm) <|> fail!"'{attr_name}' is not a user attribute."

/-- A tactic to set either a basic attribute or a user attribute, as long as the user attribute has
  no parameter.
  If a user attribute with a parameter (that is not `unit`) is set, this function will raise an
  error. -/
-- possible enhancement if needed: use default value for a user attribute with parameter.
meta def set_attribute (attr_name : name) (c_name : name) (persistent := tt)
  (prio : option nat := none) : tactic unit := do
get_decl c_name <|> fail!"unknown declaration {c_name}",
s ← try_or_report_error (set_basic_attribute attr_name c_name persistent prio),
sum.inr msg ← return s | skip,
if msg = (format!"set_basic_attribute tactic failed, '{attr_name}' is not a basic attribute").to_string
then do
  user_attr_nm ← get_user_attribute_name attr_name,
  user_attr_const ← mk_const user_attr_nm,
  tac ← eval_pexpr (tactic unit) ``(user_attribute.set %%user_attr_const %%c_name () %%persistent) <|>
    fail!"Cannot set attribute @[{attr_name}]. The corresponding user attribute {user_attr_nm} has a parameter.",
  tac
else fail msg

end tactic

/--
`find_defeq red m e` looks for a key in `m` that is defeq to `e` (up to transparency `red`),
and returns the value associated with this key if it exists.
Otherwise, it fails.
-/
meta def list.find_defeq (red : tactic.transparency) {v} (m : list (expr × v)) (e : expr) :
  tactic (expr × v) :=
m.mfind $ λ ⟨e', val⟩, tactic.is_def_eq e e' red<|MERGE_RESOLUTION|>--- conflicted
+++ resolved
@@ -525,11 +525,7 @@
 meta def is_local_def (e : expr) : tactic unit :=
 retrieve $ do revert e, expr.elet _ _ _ _ ← target, skip
 
-<<<<<<< HEAD
-/-- like `split_on_p p xs`, `partition_local_deps_aux vs xs acc` searches for matches in `xs` 
-=======
 /-- like `split_on_p p xs`, `partition_local_deps_aux vs xs acc` searches for matches in `xs`
->>>>>>> 8da70972
 (using membership to `vs` instead of a predicate) and breaks `xs` when matches are found.
 whereas `split_on_p p xs` removes the matches, `partition_local_deps_aux vs xs acc` includes
 them in the following partition. Also, `partition_local_deps_aux vs xs acc` discards the partition
@@ -1170,58 +1166,10 @@
 /-- Like `mk_local_pis` but translating into weak head normal form before checking if it is a `Π`.
 -/
 meta def mk_local_pis_whnf (e : expr) (md := semireducible) : tactic (list expr × expr) := do
-<<<<<<< HEAD
-(expr.pi n bi d b) ← whnf e md | return ([], e),
-p ← mk_local' n bi d,
-(ps, r) ← mk_local_pis (expr.instantiate_var b p),
-return ((p :: ps), r)
-
-/-- Changes `(h : ∀xs, ∃a:α, p a) ⊢ g` to `(d : ∀xs, a) (s : ∀xs, p (d xs) ⊢ g` and
- `(h : ∀xs, p xs ∧ q xs) ⊢ g` to `(d : ∀xs, p xs) (s : ∀xs, q xs) ⊢ g` 
- `choose1` returns the second local constant it introduces. -/
-meta def choose1 (h : expr) (data : name) (spec : name) : tactic expr := do
-  t ← infer_type h,
-  (ctxt, t) ← mk_local_pis_whnf t,
-  t ← whnf t transparency.all,
-  match t with
-  | `(@Exists %%α %%p) := do
-    α_t ← infer_type α,
-    expr.sort u ← whnf α_t transparency.all,
-    value ← mk_local_def data (α.pis ctxt),
-    t' ← head_beta (p.app (value.mk_app ctxt)),
-    spec ← mk_local_def spec (t'.pis ctxt),
-    dependent_pose_core [
-      (value, ((((expr.const `classical.some [u]).app α).app p).app (h.mk_app ctxt)).lambdas ctxt),
-      (spec, ((((expr.const `classical.some_spec [u]).app α).app p).app (h.mk_app ctxt)).lambdas ctxt)],
-    try (tactic.clear h),
-    intro1,
-    intro1
-  | `(%%p ∧ %%q) := do
-    mk_app ``and.elim_left [h.mk_app ctxt] >>= lambdas ctxt >>= note data none,
-    hq ← mk_app ``and.elim_right [h.mk_app ctxt] >>= lambdas ctxt >>= note spec none,
-    try (tactic.clear h),
-    pure hq
-  | _ := fail "expected a term of the shape `∀xs, ∃a, p xs a` or `∀xs, p xs ∧ q xs`"
-  end
-
-/-- Changes `(h : ∀xs, ∃as, p as ∧ q as) ⊢ g` to a list of functions `as`,
-and a final hypothesis on `p as` and `q as`. -/
-meta def choose : expr → list name → tactic unit
-| h [] := fail "expect list of variables"
-| h [n] := do
-  cnt ← revert h,
-  intro n,
-  intron (cnt - 1),
-  return ()
-| h (n::ns) := do
-  v ← get_unused_name >>= choose1 h n,
-  choose v ns
-=======
   expr.pi n bi d b ← whnf e md | return ([], e),
   p ← mk_local' n bi d,
   (ps, r) ← mk_local_pis (expr.instantiate_var b p),
   return ((p :: ps), r)
->>>>>>> 8da70972
 
 /--
 Instantiates metavariables that appear in the current goal.
