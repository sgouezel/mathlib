--- conflicted
+++ resolved
@@ -63,35 +63,11 @@
 The bracket operation for rings is the ring commutator, which captures the extent to which a ring is
 commutative. It is identically zero exactly when the ring is commutative.
 -/
-<<<<<<< HEAD
-
-instance : has_bracket A :=
-{ bracket := λ x y, x*y - y*x }
-
-lemma commutator (x y : A) : ⁅x, y⁆ = x*y -y*x := rfl
-
-@[simp] lemma add_left (x y z : A) :
-  ⁅x + y, z⁆ = ⁅x, z⁆ + ⁅y, z⁆ :=
-by simp [commutator, right_distrib, left_distrib, sub_eq_add_neg, add_comm, add_left_comm]
-
-@[simp] lemma add_right (x y z : A) :
-  ⁅z, x + y⁆ = ⁅z, x⁆ + ⁅z, y⁆ :=
-by simp [commutator, right_distrib, left_distrib, sub_eq_add_neg, add_comm, add_left_comm]
-
-@[simp] lemma alternate (x : A) :
-  ⁅x, x⁆ = 0 :=
-by simp [commutator]
-
-lemma jacobi (x y z : A) :
-  ⁅x, ⁅y, z⁆⁆ + ⁅y, ⁅z, x⁆⁆ + ⁅z, ⁅x, y⁆⁆ = 0 :=
-by { repeat {rw commutator}, noncomm_ring, }
-=======
 @[priority 100]
 instance : has_bracket A :=
 { bracket := λ x y, x*y - y*x }
 
 lemma commutator (x y : A) : ⁅x, y⁆ = x*y - y*x := rfl
->>>>>>> fbadde28
 
 end ring_commutator
 
@@ -158,19 +134,12 @@
 -/
 @[priority 100]
 instance lie_ring.of_associative_ring (A : Type v) [ring A] : lie_ring A :=
-<<<<<<< HEAD
-{ add_lie  := ring_commutator.add_left,
-  lie_add  := ring_commutator.add_right,
-  lie_self := ring_commutator.alternate,
-  jacobi   := ring_commutator.jacobi }
-=======
 { add_lie  := by simp only [ring_commutator.commutator, right_distrib, left_distrib, sub_eq_add_neg,
     add_comm, add_left_comm, forall_const, eq_self_iff_true, neg_add_rev],
   lie_add  := by simp only [ring_commutator.commutator, right_distrib, left_distrib, sub_eq_add_neg,
     add_comm, add_left_comm, forall_const, eq_self_iff_true, neg_add_rev],
   lie_self := by simp only [ring_commutator.commutator, forall_const, sub_self],
   jacobi   := λ x y z, by { repeat {rw ring_commutator.commutator}, noncomm_ring, } }
->>>>>>> fbadde28
 
 lemma lie_ring.of_associative_ring_bracket (A : Type v) [ring A] (x y : A) :
   ⁅x, y⁆ = x*y - y*x := rfl
@@ -392,12 +361,6 @@
 An important class of Lie algebras are those arising from the associative algebra structure on
 module endomorphisms. We state a lemma and give a definition concerning them.
 -/
-<<<<<<< HEAD
-instance of_endomorphism_algebra (M : Type v) [add_comm_group M] [module R M] :
-  lie_algebra R (module.End R M) := by apply_instance
-
-=======
->>>>>>> fbadde28
 lemma endo_algebra_bracket (M : Type v) [add_comm_group M] [module R M] (f g : module.End R M) :
   ⁅f, g⁆ = f.comp g - g.comp f := rfl
 
@@ -802,20 +765,7 @@
 variables {R : Type u} [comm_ring R]
 variables {n : Type w} [decidable_eq n] [fintype n]
 
-<<<<<<< HEAD
-/-- An important class of Lie rings are those arising from the associative algebra structure on
-square matrices over a commutative ring. -/
-def matrix.lie_ring : lie_ring (matrix n n R) :=
-lie_ring.of_associative_ring (matrix n n R)
-
-local attribute [instance] matrix.lie_ring
-
-/-- An important class of Lie algebras are those arising from the associative algebra structure on
-square matrices over a commutative ring. -/
-def matrix.lie_algebra : lie_algebra R (matrix n n R) := by apply_instance
-=======
 /-! ### Matrices
->>>>>>> fbadde28
 
 An important class of Lie algebras are those arising from the associative algebra structure on
 square matrices over a commutative ring.
