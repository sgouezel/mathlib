--- conflicted
+++ resolved
@@ -585,12 +585,8 @@
 section congr
 /-! ### congr properties of the derivative -/
 
-<<<<<<< HEAD
-theorem has_strict_fderiv_at_congr_of_eventually_eq (h : f₀ =ᶠ[𝓝 x] f₁) (h' : ∀ y, f₀' y = f₁' y) :
-=======
 theorem filter.eventually_eq.has_strict_fderiv_at_iff
   (h : f₀ =ᶠ[𝓝 x] f₁) (h' : ∀ y, f₀' y = f₁' y) :
->>>>>>> d84c48c8
   has_strict_fderiv_at f₀ f₀' x ↔ has_strict_fderiv_at f₁ f₁' x :=
 begin
   refine is_o_congr ((h.prod_mk_nhds h).mono _) (eventually_of_forall _ $ λ _, rfl),
@@ -600,27 +596,16 @@
 
 theorem has_strict_fderiv_at.congr_of_eventually_eq (h : has_strict_fderiv_at f f' x)
   (h₁ : f =ᶠ[𝓝 x] f₁) : has_strict_fderiv_at f₁ f' x :=
-<<<<<<< HEAD
-(has_strict_fderiv_at_congr_of_eventually_eq h₁ (λ _, rfl)).1 h
-
-theorem has_fderiv_at_filter_congr_of_eventually_eq
-  (hx : f₀ x = f₁ x) (h₀ : f₀ =ᶠ[L] f₁) (h₁ : ∀ x, f₀' x = f₁' x) :
-=======
 (h₁.has_strict_fderiv_at_iff (λ _, rfl)).1 h
 
 theorem filter.eventually_eq.has_fderiv_at_filter_iff
   (h₀ : f₀ =ᶠ[L] f₁) (hx : f₀ x = f₁ x) (h₁ : ∀ x, f₀' x = f₁' x) :
->>>>>>> d84c48c8
   has_fderiv_at_filter f₀ f₀' x L ↔ has_fderiv_at_filter f₁ f₁' x L :=
 is_o_congr (h₀.mono $ λ y hy, by simp only [hy, h₁, hx]) (eventually_of_forall _ $ λ _, rfl)
 
 lemma has_fderiv_at_filter.congr_of_eventually_eq (h : has_fderiv_at_filter f f' x L)
   (hL : f₁ =ᶠ[L] f) (hx : f₁ x = f x) : has_fderiv_at_filter f₁ f' x L :=
-<<<<<<< HEAD
-(has_fderiv_at_filter_congr_of_eventually_eq hx hL $ λ _, rfl).2 h
-=======
 (hL.has_fderiv_at_filter_iff hx $ λ _, rfl).2 h
->>>>>>> d84c48c8
 
 lemma has_fderiv_within_at.congr_mono (h : has_fderiv_within_at f f' s x) (ht : ∀x ∈ t, f₁ x = f x)
   (hx : f₁ x = f x) (h₁ : t ⊆ s) : has_fderiv_within_at f₁ f' t x :=
@@ -674,11 +659,7 @@
   fderiv_within 𝕜 f₁ t x = fderiv_within 𝕜 f s x :=
 (has_fderiv_within_at.congr_mono h.has_fderiv_within_at hs hx h₁).fderiv_within hxt
 
-<<<<<<< HEAD
-lemma fderiv_within_congr_of_eventually_eq (hs : unique_diff_within_at 𝕜 s x)
-=======
 lemma filter.eventually_eq.fderiv_within_eq (hs : unique_diff_within_at 𝕜 s x)
->>>>>>> d84c48c8
   (hL : f₁ =ᶠ[nhds_within x s] f) (hx : f₁ x = f x) :
   fderiv_within 𝕜 f₁ s x = fderiv_within 𝕜 f s x :=
 if h : differentiable_within_at 𝕜 f s x
@@ -693,30 +674,18 @@
   (hL : ∀y∈s, f₁ y = f y) (hx : f₁ x = f x) :
   fderiv_within 𝕜 f₁ s x = fderiv_within 𝕜 f s x :=
 begin
-<<<<<<< HEAD
-  apply fderiv_within_congr_of_eventually_eq hs _ hx,
-=======
   apply filter.eventually_eq.fderiv_within_eq hs _ hx,
->>>>>>> d84c48c8
   apply mem_sets_of_superset self_mem_nhds_within,
   exact hL
 end
 
-<<<<<<< HEAD
-lemma fderiv_congr_of_eventually_eq (hL : f₁ =ᶠ[𝓝 x] f) :
-=======
 lemma filter.eventually_eq.fderiv_eq (hL : f₁ =ᶠ[𝓝 x] f) :
->>>>>>> d84c48c8
   fderiv 𝕜 f₁ x = fderiv 𝕜 f x :=
 begin
   have A : f₁ x = f x := (mem_of_nhds hL : _),
   rw [← fderiv_within_univ, ← fderiv_within_univ],
   rw ← nhds_within_univ at hL,
-<<<<<<< HEAD
-  exact fderiv_within_congr_of_eventually_eq unique_diff_within_at_univ hL A
-=======
   exact hL.fderiv_within_eq unique_diff_within_at_univ A
->>>>>>> d84c48c8
 end
 
 end congr
