--- conflicted
+++ resolved
@@ -747,11 +747,7 @@
 by { rw ← nnreal.coe_eq, exact real.one_rpow _ }
 
 lemma rpow_add {x : nnreal} (hx : 0 < x) (y z : ℝ) : x ^ (y + z) = x ^ y * x ^ z :=
-<<<<<<< HEAD
 by { rw ← nnreal.coe_eq, exact real.rpow_add hx _ _ }
-=======
-by { rw ← nnreal.coe_eq, exact real.rpow_add _ _ hx }
->>>>>>> a433eb07
 
 lemma rpow_mul (x : nnreal) (y z : ℝ) : x ^ (y * z) = (x ^ y) ^ z :=
 by { rw ← nnreal.coe_eq, exact real.rpow_mul x.2 y z }
@@ -833,18 +829,10 @@
   tendsto (λ a, (u a) ^ (v a)) f (𝓝 (x ^ y)) :=
 tendsto.comp (nnreal.continuous_at_rpow h) (tendsto.prod_mk_nhds hx hy)
 
-<<<<<<< HEAD
-
-namespace ennreal
-
-/-- The real power function `x^y` on extended nonnegative reals, defined for `x : ennreal` and
-`y : ℝ ` as the restriction of the real power function if `0 < x < ⊤`, and with the natural values
-=======
 namespace ennreal
 
 /-- The real power function `x^y` on extended nonnegative reals, defined for `x : ennreal` and
 `y : ℝ` as the restriction of the real power function if `0 < x < ⊤`, and with the natural values
->>>>>>> a433eb07
 for `0` and `⊤` (i.e., `0 ^ x = 0` for `x > 0`, `1` for `x = 0` and `⊤` for `x < 0`, and
 `⊤ ^ x = 1 / 0 ^ x`). -/
 noncomputable def rpow : ennreal → ℝ → ennreal
@@ -1007,11 +995,7 @@
 end
 
 lemma mul_rpow_of_ne_top {x y : ennreal} (hx : x ≠ ⊤) (hy : y ≠ ⊤) (z : ℝ) :
-<<<<<<< HEAD
-  ((x : ennreal) * y) ^ z = x^z * y^z :=
-=======
   (x * y) ^ z = x^z * y^z :=
->>>>>>> a433eb07
 begin
   lift x to nnreal using hx,
   lift y to nnreal using hy,
@@ -1059,11 +1043,7 @@
     simp [coe_rpow_of_nonneg _ h₁, nnreal.one_le_rpow h h₁] }
 end
 
-<<<<<<< HEAD
-lemma rpow_le_rpow {x y : ennreal} {z: ℝ} (h₁ : x ≤ y) (h₂ : 0 ≤ z) : x^z ≤ y^z :=
-=======
 lemma rpow_le_rpow {x y : ennreal} {z : ℝ} (h₁ : x ≤ y) (h₂ : 0 ≤ z) : x^z ≤ y^z :=
->>>>>>> a433eb07
 begin
   rcases le_iff_eq_or_lt.1 h₂ with H|H, { simp [← H, le_refl] },
   cases y, { simp [top_rpow_of_pos H] },
@@ -1072,11 +1052,7 @@
   simp [coe_rpow_of_nonneg _ h₂, nnreal.rpow_le_rpow h₁ h₂]
 end
 
-<<<<<<< HEAD
-lemma rpow_lt_rpow {x y : ennreal} {z: ℝ} (h₁ : x < y) (h₂ : 0 < z) : x^z < y^z :=
-=======
 lemma rpow_lt_rpow {x y : ennreal} {z : ℝ} (h₁ : x < y) (h₂ : 0 < z) : x^z < y^z :=
->>>>>>> a433eb07
 begin
   cases x, { exact (not_top_lt h₁).elim },
   cases y, { simp [top_rpow_of_pos h₂, coe_rpow_of_nonneg _ (le_of_lt h₂)] },
@@ -1127,19 +1103,11 @@
           nnreal.rpow_le_rpow_of_exponent_ge (bot_lt_iff_ne_bot.mpr h) hx1 hyz] }
 end
 
-<<<<<<< HEAD
-lemma rpow_le_one {x : ennreal} {e : ℝ} (he : 0 ≤ e) (hx2 : x ≤ 1) : x^e ≤ 1 :=
-begin
-  lift x to nnreal using ne_of_lt (lt_of_le_of_lt hx2 coe_lt_top),
-  simp at hx2,
-  simp [coe_rpow_of_nonneg _ he, nnreal.rpow_le_one he hx2]
-=======
 lemma rpow_le_one {x : ennreal} {z : ℝ} (hx2 : x ≤ 1) (hz : 0 ≤ z) : x^z ≤ 1 :=
 begin
   lift x to nnreal using ne_of_lt (lt_of_le_of_lt hx2 coe_lt_top),
   simp at hx2,
   simp [coe_rpow_of_nonneg _ hz, nnreal.rpow_le_one hx2 hz]
->>>>>>> a433eb07
 end
 
 lemma one_lt_rpow {x : ennreal} {z : ℝ} (hx : 1 < x) (hz : 0 < z) : 1 < x^z :=
