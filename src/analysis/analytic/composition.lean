/-
Copyright (c) 2020 Sébastien Gouëzel. All rights reserved.
Released under Apache 2.0 license as described in the file LICENSE.
Authors: Sébastien Gouëzel, Johan Commelin
-/
import analysis.analytic.basic
import combinatorics.composition

/-!
# Composition of analytic functions

in this file we prove that the composition of analytic functions is analytic.

The argument is the following. Assume `g z = ∑' qₙ (z, ..., z)` and `f y = ∑' pₖ (y, ..., y)`. Then

`g (f y) = ∑' qₙ (∑' pₖ (y, ..., y), ..., ∑' pₖ (y, ..., y))
= ∑' qₙ (p_{i₁} (y, ..., y), ..., p_{iₙ} (y, ..., y))`.

For each `n` and `i₁, ..., iₙ`, define a `i₁ + ... + iₙ` multilinear function mapping
`(y₀, ..., y_{i₁ + ... + iₙ - 1})` to
`qₙ (p_{i₁} (y₀, ..., y_{i₁-1}), p_{i₂} (y_{i₁}, ..., y_{i₁ + i₂ - 1}), ..., p_{iₙ} (....)))`.
Then `g ∘ f` is obtained by summing all these multilinear functions.

To formalize this, we use compositions of an integer `N`, i.e., its decompositions into
a sum `i₁ + ... + iₙ` of positive integers. Given such a composition `c` and two formal
multilinear series `q` and `p`, let `q.comp_along_composition p c` be the above multilinear
function. Then the `N`-th coefficient in the power series expansion of `g ∘ f` is the sum of these
terms over all `c : composition N`.

To complete the proof, we need to show that this power series has a positive radius of convergence.
This follows from the fact that `composition N` has cardinality `2^(N-1)` and estimates on
the norm of `qₙ` and `pₖ`, which give summability. We also need to show that it indeed converges to
`g ∘ f`. For this, we note that the composition of partial sums converges to `g ∘ f`, and that it
corresponds to a part of the whole sum, on a subset that increases to the whole space. By
summability of the norms, this implies the overall convergence.

## Main results

* `q.comp p` is the formal composition of the formal multilinear series `q` and `p`.
* `has_fpower_series_at.comp` states that if two functions `g` and `f` admit power series expansions
  `q` and `p`, then `g ∘ f` admits a power series expansion given by `q.comp p`.
* `analytic_at.comp` states that the composition of analytic functions is analytic.
* `formal_multilinear_series.comp_assoc` states that composition is associative on formal
  multilinear series.

## Implementation details

The main technical difficulty is to write down things. In particular, we need to define precisely
`q.comp_along_composition p c` and to show that it is indeed a continuous multilinear
function. This requires a whole interface built on the class `composition`. Once this is set,
the main difficulty is to reorder the sums, writing the composition of the partial sums as a sum
over some subset of `Σ n, composition n`. We need to check that the reordering is a bijection,
running over difficulties due to the dependent nature of the types under consideration, that are
controlled thanks to the interface for `composition`.

The associativity of composition on formal multilinear series is a nontrivial result: it does not
follow from the associativity of composition of analytic functions, as there is no uniqueness for
the formal multilinear series representing a function (and also, it holds even when the radius of
convergence of the series is `0`). Instead, we give a direct proof, which amounts to reordering
double sums in a careful way. The change of variables is a canonical (combinatorial) bijection
`composition.sigma_equiv_sigma_pi` between `(Σ (a : composition n), composition a.length)` and
`(Σ (c : composition n), Π (i : fin c.length), composition (c.blocks_fun i))`, and is described
in more details below in the paragraph on associativity.
-/

noncomputable theory

variables {𝕜 : Type*} [nondiscrete_normed_field 𝕜]
{E : Type*} [normed_group E] [normed_space 𝕜 E]
{F : Type*} [normed_group F] [normed_space 𝕜 F]
{G : Type*} [normed_group G] [normed_space 𝕜 G]
{H : Type*} [normed_group H] [normed_space 𝕜 H]

open filter list
open_locale topological_space big_operators classical nnreal

/-! ### Composing formal multilinear series -/

namespace formal_multilinear_series

/-!
In this paragraph, we define the composition of formal multilinear series, by summing over all
possible compositions of `n`.
-/

/-- Given a formal multilinear series `p`, a composition `c` of `n` and the index `i` of a
block of `c`, we may define a function on `fin n → E` by picking the variables in the `i`-th block
of `n`, and applying the corresponding coefficient of `p` to these variables. This function is
called `p.apply_composition c v i` for `v : fin n → E` and `i : fin c.length`. -/
def apply_composition
  (p : formal_multilinear_series 𝕜 E F) {n : ℕ} (c : composition n) :
  (fin n → E) → (fin (c.length) → F) :=
λ v i, p (c.blocks_fun i) (v ∘ (c.embedding i))

lemma apply_composition_ones (p : formal_multilinear_series 𝕜 E F) (n : ℕ) :
  p.apply_composition (composition.ones n) =
    λ v i, p 1 (λ _, v (fin.cast_le (composition.length_le _) i)) :=
begin
  funext v i,
  apply p.congr (composition.ones_blocks_fun _ _),
  intros j hjn hj1,
  obtain rfl : j = 0, { linarith },
  refine congr_arg v _,
  rw [fin.ext_iff, fin.coe_cast_le, composition.ones_embedding, fin.coe_mk],
end

lemma apply_composition_single (p : formal_multilinear_series 𝕜 E F) {n : ℕ} (hn : 0 < n)
  (v : fin n → E) : p.apply_composition (composition.single n hn) v = λ j, p n v :=
begin
  ext j,
  refine p.congr (by simp) (λ i hi1 hi2, _),
  dsimp,
  congr' 1,
  convert composition.single_embedding hn ⟨i, hi2⟩,
  cases j,
  have : j_val = 0 := le_bot_iff.1 (nat.lt_succ_iff.1 j_property),
  unfold_coes,
  congr; try { assumption <|> simp },
end

@[simp] lemma remove_zero_apply_composition
  (p : formal_multilinear_series 𝕜 E F) {n : ℕ} (c : composition n) :
  p.remove_zero.apply_composition c = p.apply_composition c :=
begin
  ext v i,
  simp [apply_composition, zero_lt_one.trans_le (c.one_le_blocks_fun i), remove_zero_of_pos],
end

/-- Technical lemma stating how `p.apply_composition` commutes with updating variables. This
will be the key point to show that functions constructed from `apply_composition` retain
multilinearity. -/
lemma apply_composition_update
  (p : formal_multilinear_series 𝕜 E F) {n : ℕ} (c : composition n)
  (j : fin n) (v : fin n → E) (z : E) :
  p.apply_composition c (function.update v j z) =
    function.update (p.apply_composition c v) (c.index j)
      (p (c.blocks_fun (c.index j))
        (function.update (v ∘ (c.embedding (c.index j))) (c.inv_embedding j) z)) :=
begin
  ext k,
  by_cases h : k = c.index j,
  { rw h,
    let r : fin (c.blocks_fun (c.index j)) → fin n := c.embedding (c.index j),
    simp only [function.update_same],
    change p (c.blocks_fun (c.index j)) ((function.update v j z) ∘ r) = _,
    let j' := c.inv_embedding j,
    suffices B : (function.update v j z) ∘ r = function.update (v ∘ r) j' z,
      by rw B,
    suffices C : (function.update v (r j') z) ∘ r = function.update (v ∘ r) j' z,
      by { convert C, exact (c.embedding_comp_inv j).symm },
    exact function.update_comp_eq_of_injective _ (c.embedding _).injective _ _ },
  { simp only [h, function.update_eq_self, function.update_noteq, ne.def, not_false_iff],
    let r : fin (c.blocks_fun k) → fin n := c.embedding k,
    change p (c.blocks_fun k) ((function.update v j z) ∘ r) = p (c.blocks_fun k) (v ∘ r),
    suffices B : (function.update v j z) ∘ r = v ∘ r, by rw B,
    apply function.update_comp_eq_of_not_mem_range,
    rwa c.mem_range_embedding_iff' }
end

@[simp] lemma comp_continuous_linear_map_apply_composition {n : ℕ}
  (p : formal_multilinear_series 𝕜 F G) (f : E →L[𝕜] F) (c : composition n) (v : fin n → E) :
  (p.comp_continuous_linear_map f).apply_composition c v = p.apply_composition c (f ∘ v) :=
by simp [apply_composition]

end formal_multilinear_series

namespace continuous_multilinear_map
open formal_multilinear_series

/-- Given a formal multilinear series `p`, a composition `c` of `n` and a continuous multilinear
map `f` in `c.length` variables, one may form a multilinear map in `n` variables by applying
the right coefficient of `p` to each block of the composition, and then applying `f` to the
<<<<<<< HEAD
resulting vector. It is called `f.comp_along_composition_multilinear p c`.
This function admits a version as a continuous multilinear map, called
`f.comp_along_composition p c` below. -/
def comp_along_composition_multilinear {n : ℕ}
=======
resulting vector. It is called `f.comp_along_composition_aux p c`.
This function admits a version as a continuous multilinear map, called
`f.comp_along_composition p c` below. -/
def comp_along_composition_aux {n : ℕ}
>>>>>>> 44fd23d1
  (p : formal_multilinear_series 𝕜 E F) (c : composition n)
  (f : continuous_multilinear_map 𝕜 (λ (i : fin c.length), F) G) :
  multilinear_map 𝕜 (λ i : fin n, E) G :=
{ to_fun    := λ v, f (p.apply_composition c v),
  map_add'  := λ v i x y, by simp only [apply_composition_update,
    continuous_multilinear_map.map_add],
  map_smul' := λ v i c x, by simp only [apply_composition_update,
    continuous_multilinear_map.map_smul] }

<<<<<<< HEAD
/-- The norm of `f.comp_along_composition_multilinear p c` is controlled by the product of
the norms of the relevant bits of `f` and `p`. -/
lemma comp_along_composition_multilinear_bound {n : ℕ}
  (p : formal_multilinear_series 𝕜 E F) (c : composition n)
  (f : continuous_multilinear_map 𝕜 (λ (i : fin c.length), F) G) (v : fin n → E) :
  ∥f.comp_along_composition_multilinear p c v∥ ≤
    ∥f∥ * (∏ i, ∥p (c.blocks_fun i)∥) * (∏ i : fin n, ∥v i∥) :=
calc ∥f.comp_along_composition_multilinear p c v∥ = ∥f (p.apply_composition c v)∥ : rfl
=======
/-- The norm of `f.comp_along_composition_aux p c` is controlled by the product of
the norms of the relevant bits of `f` and `p`. -/
lemma comp_along_composition_aux_bound {n : ℕ}
  (p : formal_multilinear_series 𝕜 E F) (c : composition n)
  (f : continuous_multilinear_map 𝕜 (λ (i : fin c.length), F) G) (v : fin n → E) :
  ∥f.comp_along_composition_aux p c v∥ ≤
    ∥f∥ * (∏ i, ∥p (c.blocks_fun i)∥) * (∏ i : fin n, ∥v i∥) :=
calc ∥f.comp_along_composition_aux p c v∥ = ∥f (p.apply_composition c v)∥ : rfl
>>>>>>> 44fd23d1
... ≤ ∥f∥ * ∏ i, ∥p.apply_composition c v i∥ : continuous_multilinear_map.le_op_norm _ _
... ≤ ∥f∥ * ∏ i, ∥p (c.blocks_fun i)∥ *
        ∏ j : fin (c.blocks_fun i), ∥(v ∘ (c.embedding i)) j∥ :
  begin
    apply mul_le_mul_of_nonneg_left _ (norm_nonneg _),
    refine finset.prod_le_prod (λ i hi, norm_nonneg _) (λ i hi, _),
    apply continuous_multilinear_map.le_op_norm,
  end
... = ∥f∥ * (∏ i, ∥p (c.blocks_fun i)∥) *
        ∏ i (j : fin (c.blocks_fun i)), ∥(v ∘ (c.embedding i)) j∥ :
  by rw [finset.prod_mul_distrib, mul_assoc]
... = ∥f∥ * (∏ i, ∥p (c.blocks_fun i)∥) * (∏ i : fin n, ∥v i∥) :
  by { rw [← c.blocks_fin_equiv.prod_comp, ← finset.univ_sigma_univ, finset.prod_sigma],
       congr }

/-- Given a formal multilinear series `p`, a composition `c` of `n` and a continuous multilinear
map `f` in `c.length` variables, one may form a continuous multilinear map in `n` variables by
applying the right coefficient of `p` to each block of the composition, and then applying `f` to
the resulting vector. It is called `f.comp_along_composition p c`. It is constructed from the
<<<<<<< HEAD
analogous multilinear function `f.comp_along_composition_multilinear p c`, together with a norm
=======
analogous multilinear function `f.comp_along_composition_aux p c`, together with a norm
>>>>>>> 44fd23d1
control to get the continuity. -/
def comp_along_composition {n : ℕ}
  (p : formal_multilinear_series 𝕜 E F) (c : composition n)
  (f : continuous_multilinear_map 𝕜 (λ (i : fin c.length), F) G) :
  continuous_multilinear_map 𝕜 (λ i : fin n, E) G :=
<<<<<<< HEAD
(f.comp_along_composition_multilinear p c).mk_continuous _
  (f.comp_along_composition_multilinear_bound p c)
=======
(f.comp_along_composition_aux p c).mk_continuous _
  (f.comp_along_composition_aux_bound p c)
>>>>>>> 44fd23d1

@[simp] lemma comp_along_composition_apply {n : ℕ}
  (p : formal_multilinear_series 𝕜 E F) (c : composition n)
  (f : continuous_multilinear_map 𝕜 (λ (i : fin c.length), F) G) (v : fin n → E) :
  (f.comp_along_composition p c) v = f (p.apply_composition c v) := rfl

end continuous_multilinear_map

namespace formal_multilinear_series

/-- Given two formal multilinear series `q` and `p` and a composition `c` of `n`, one may
form a continuous multilinear map in `n` variables by applying the right coefficient of `p` to each
block of the composition, and then applying `q c.length` to the resulting vector. It is
called `q.comp_along_composition p c`. It is constructed from the analogous multilinear
function `q.comp_along_composition_aux p c`, together with a norm control to get
the continuity. -/
def comp_along_composition {n : ℕ}
  (q : formal_multilinear_series 𝕜 F G) (p : formal_multilinear_series 𝕜 E F)
  (c : composition n) : continuous_multilinear_map 𝕜 (λ i : fin n, E) G :=
(q c.length).comp_along_composition p c

@[simp] lemma comp_along_composition_apply {n : ℕ}
  (q : formal_multilinear_series 𝕜 F G) (p : formal_multilinear_series 𝕜 E F)
  (c : composition n) (v : fin n → E) :
  (q.comp_along_composition p c) v = q c.length (p.apply_composition c v) := rfl

/-- The norm of `q.comp_along_composition p c` is controlled by the product of
the norms of the relevant bits of `q` and `p`. -/
lemma comp_along_composition_norm {n : ℕ}
  (q : formal_multilinear_series 𝕜 F G) (p : formal_multilinear_series 𝕜 E F)
  (c : composition n) :
  ∥q.comp_along_composition p c∥ ≤ ∥q c.length∥ * ∏ i, ∥p (c.blocks_fun i)∥ :=
multilinear_map.mk_continuous_norm_le _
  (mul_nonneg (norm_nonneg _) (finset.prod_nonneg (λ i hi, norm_nonneg _))) _

lemma comp_along_composition_nnnorm {n : ℕ}
  (q : formal_multilinear_series 𝕜 F G) (p : formal_multilinear_series 𝕜 E F)
  (c : composition n) :
  nnnorm (q.comp_along_composition p c) ≤ nnnorm (q c.length) * ∏ i, nnnorm (p (c.blocks_fun i)) :=
by simpa only [← nnreal.coe_le_coe, coe_nnnorm, nnreal.coe_mul, coe_nnnorm, nnreal.coe_prod, coe_nnnorm]
  using q.comp_along_composition_norm p c

/-- Formal composition of two formal multilinear series. The `n`-th coefficient in the composition
is defined to be the sum of `q.comp_along_composition p c` over all compositions of
`n`. In other words, this term (as a multilinear function applied to `v_0, ..., v_{n-1}`) is
`∑'_{k} ∑'_{i₁ + ... + iₖ = n} pₖ (q_{i_1} (...), ..., q_{i_k} (...))`, where one puts all variables
`v_0, ..., v_{n-1}` in increasing order in the dots.-/
protected def comp (q : formal_multilinear_series 𝕜 F G) (p : formal_multilinear_series 𝕜 E F) :
  formal_multilinear_series 𝕜 E G :=
λ n, ∑ c : composition n, q.comp_along_composition p c

/-- The `0`-th coefficient of `q.comp p` is `q 0`. Since these maps are multilinear maps in zero
variables, but on different spaces, we can not state this directly, so we state it when applied to
arbitrary vectors (which have to be the zero vector). -/
lemma comp_coeff_zero (q : formal_multilinear_series 𝕜 F G) (p : formal_multilinear_series 𝕜 E F)
  (v : fin 0 → E) (v' : fin 0 → F) :
  (q.comp p) 0 v = q 0 v' :=
begin
  let c : composition 0 := composition.ones 0,
  dsimp [formal_multilinear_series.comp],
  have : {c} = (finset.univ : finset (composition 0)),
  { apply finset.eq_of_subset_of_card_le; simp [finset.card_univ, composition_card 0] },
  rw [← this, finset.sum_singleton, comp_along_composition_apply],
  symmetry, congr'
end

@[simp] lemma comp_coeff_zero'
  (q : formal_multilinear_series 𝕜 F G) (p : formal_multilinear_series 𝕜 E F) (v : fin 0 → E) :
  (q.comp p) 0 v = q 0 (λ i, 0) :=
q.comp_coeff_zero p v _

/-- The `0`-th coefficient of `q.comp p` is `q 0`. When `p` goes from `E` to `E`, this can be
expressed as a direct equality -/
lemma comp_coeff_zero'' (q : formal_multilinear_series 𝕜 E F)
  (p : formal_multilinear_series 𝕜 E E) :
  (q.comp p) 0 = q 0 :=
by { ext v, exact q.comp_coeff_zero p _ _ }

/-- The first coefficient of a composition of formal multilinear series is the composition of the
first coefficients seen as continuous linear maps. -/
lemma comp_coeff_one (q : formal_multilinear_series 𝕜 F G) (p : formal_multilinear_series 𝕜 E F)
  (v : fin 1 → E) : (q.comp p) 1 v = q 1 (λ i, p 1 v) :=
begin
  have : {composition.ones 1} = (finset.univ : finset (composition 1)) :=
    finset.eq_univ_of_card _ (by simp [composition_card]),
  simp only [formal_multilinear_series.comp, comp_along_composition_apply, ← this,
    finset.sum_singleton],
  refine q.congr (by simp) (λ i hi1 hi2, _),
  simp only [apply_composition_ones],
  exact p.congr rfl (λ j hj1 hj2, by congr)
end

lemma remove_zero_comp_of_pos (q : formal_multilinear_series 𝕜 F G)
  (p : formal_multilinear_series 𝕜 E F) {n : ℕ} (hn : 0 < n) :
  q.remove_zero.comp p n = q.comp p n :=
begin
  ext v,
  simp only [formal_multilinear_series.comp, comp_along_composition,
    continuous_multilinear_map.comp_along_composition_apply, continuous_multilinear_map.sum_apply],
  apply finset.sum_congr rfl (λ c hc, _),
  rw remove_zero_of_pos _ (c.length_pos_of_pos hn)
end

@[simp] lemma comp_remove_zero (q : formal_multilinear_series 𝕜 F G)
  (p : formal_multilinear_series 𝕜 E F) :
  q.comp p.remove_zero = q.comp p :=
by { ext n, simp [formal_multilinear_series.comp] }

/-!
### The identity formal power series

We will now define the identity power series, and show that it is a neutral element for left and
right composition.
-/

section
variables (𝕜 E)

/-- The identity formal multilinear series, with all coefficients equal to `0` except for `n = 1`
where it is (the continuous multilinear version of) the identity. -/
def id : formal_multilinear_series 𝕜 E E
| 0 := 0
| 1 := (continuous_multilinear_curry_fin1 𝕜 E E).symm (continuous_linear_map.id 𝕜 E)
| _ := 0

/-- The first coefficient of `id 𝕜 E` is the identity. -/
@[simp] lemma id_apply_one (v : fin 1 → E) : (formal_multilinear_series.id 𝕜 E) 1 v = v 0 := rfl

/-- The `n`th coefficient of `id 𝕜 E` is the identity when `n = 1`. We state this in a dependent
way, as it will often appear in this form. -/
lemma id_apply_one' {n : ℕ} (h : n = 1) (v : fin n → E) :
  (id 𝕜 E) n v = v ⟨0, h.symm ▸ zero_lt_one⟩ :=
begin
  subst n,
  apply id_apply_one
end

/-- For `n ≠ 1`, the `n`-th coefficient of `id 𝕜 E` is zero, by definition. -/
@[simp] lemma id_apply_ne_one {n : ℕ} (h : n ≠ 1) : (formal_multilinear_series.id 𝕜 E) n = 0 :=
by { cases n, { refl }, cases n, { contradiction }, refl }

end

@[simp] theorem comp_id (p : formal_multilinear_series 𝕜 E F) : p.comp (id 𝕜 E) = p :=
begin
  ext1 n,
  dsimp [formal_multilinear_series.comp],
  rw finset.sum_eq_single (composition.ones n),
  show comp_along_composition p (id 𝕜 E) (composition.ones n) = p n,
  { ext v,
    rw comp_along_composition_apply,
    apply p.congr (composition.ones_length n),
    intros,
    rw apply_composition_ones,
    refine congr_arg v _,
    rw [fin.ext_iff, fin.coe_cast_le, fin.coe_mk, fin.coe_mk], },
  show ∀ (b : composition n),
    b ∈ finset.univ → b ≠ composition.ones n → comp_along_composition p (id 𝕜 E) b = 0,
  { assume b _ hb,
    obtain ⟨k, hk, lt_k⟩ : ∃ (k : ℕ) (H : k ∈ composition.blocks b), 1 < k :=
      composition.ne_ones_iff.1 hb,
    obtain ⟨i, i_lt, hi⟩ : ∃ (i : ℕ) (h : i < b.blocks.length), b.blocks.nth_le i h = k :=
      nth_le_of_mem hk,
    let j : fin b.length := ⟨i, b.blocks_length ▸ i_lt⟩,
    have A : 1 < b.blocks_fun j := by convert lt_k,
    ext v,
    rw [comp_along_composition_apply, continuous_multilinear_map.zero_apply],
    apply continuous_multilinear_map.map_coord_zero _ j,
    dsimp [apply_composition],
    rw id_apply_ne_one _ _ (ne_of_gt A),
    refl },
  { simp }
end

@[simp] theorem id_comp (p : formal_multilinear_series 𝕜 E F) (h : p 0 = 0) : (id 𝕜 F).comp p = p :=
begin
  ext1 n,
  by_cases hn : n = 0,
  { rw [hn, h],
    ext v,
    rw [comp_coeff_zero', id_apply_ne_one _ _ zero_ne_one],
    refl },
  { dsimp [formal_multilinear_series.comp],
    have n_pos : 0 < n := bot_lt_iff_ne_bot.mpr hn,
    rw finset.sum_eq_single (composition.single n n_pos),
    show comp_along_composition (id 𝕜 F) p (composition.single n n_pos) = p n,
    { ext v,
      rw [comp_along_composition_apply, id_apply_one' _ _ (composition.single_length n_pos)],
      dsimp [apply_composition],
      refine p.congr rfl (λ i him hin, congr_arg v $ _),
      ext, simp },
    show ∀ (b : composition n),
      b ∈ finset.univ → b ≠ composition.single n n_pos → comp_along_composition (id 𝕜 F) p b = 0,
    { assume b _ hb,
      have A : b.length ≠ 1, by simpa [composition.eq_single_iff_length] using hb,
      ext v,
      rw [comp_along_composition_apply, id_apply_ne_one _ _ A],
      refl },
    { simp } }
end

/-! ### Summability properties of the composition of formal power series-/

/-- If two formal multilinear series have positive radius of convergence, then the terms appearing
in the definition of their composition are also summable (when multiplied by a suitable positive
geometric term). -/
theorem comp_summable_nnreal
  (q : formal_multilinear_series 𝕜 F G) (p : formal_multilinear_series 𝕜 E F)
  (hq : 0 < q.radius) (hp : 0 < p.radius) :
  ∃ r > (0 : ℝ≥0),
    summable (λ i : Σ n, composition n, nnnorm (q.comp_along_composition p i.2) * r ^ i.1) :=
begin
  /- This follows from the fact that the growth rate of `∥qₙ∥` and `∥pₙ∥` is at most geometric,
  giving a geometric bound on each `∥q.comp_along_composition p op∥`, together with the
  fact that there are `2^(n-1)` compositions of `n`, giving at most a geometric loss. -/
  rcases ennreal.lt_iff_exists_nnreal_btwn.1 (lt_min ennreal.zero_lt_one hq) with ⟨rq, rq_pos, hrq⟩,
  rcases ennreal.lt_iff_exists_nnreal_btwn.1 (lt_min ennreal.zero_lt_one hp) with ⟨rp, rp_pos, hrp⟩,
  simp only [lt_min_iff, ennreal.coe_lt_one_iff, ennreal.coe_pos] at hrp hrq rp_pos rq_pos,
  obtain ⟨Cq, hCq0, hCq⟩ : ∃ Cq > 0, ∀ n, nnnorm (q n) * rq^n ≤ Cq :=
    q.nnnorm_mul_pow_le_of_lt_radius hrq.2,
  obtain ⟨Cp, hCp1, hCp⟩ : ∃ Cp ≥ 1, ∀ n, nnnorm (p n) * rp^n ≤ Cp,
  { rcases p.nnnorm_mul_pow_le_of_lt_radius hrp.2 with ⟨Cp, -, hCp⟩,
    exact ⟨max Cp 1, le_max_right _ _, λ n, (hCp n).trans (le_max_left _ _)⟩ },
  let r0 : ℝ≥0 := (4 * Cp)⁻¹,
  have r0_pos : 0 < r0 := nnreal.inv_pos.2 (mul_pos zero_lt_four (zero_lt_one.trans_le hCp1)),
  set r : ℝ≥0 := rp * rq * r0,
  have r_pos : 0 < r := mul_pos (mul_pos rp_pos rq_pos) r0_pos,
  have I : ∀ (i : Σ (n : ℕ), composition n),
    nnnorm (q.comp_along_composition p i.2) * r ^ i.1 ≤ Cq / 4 ^ i.1,
  { rintros ⟨n, c⟩,
    have A,
    calc nnnorm (q c.length) * rq ^ n ≤ nnnorm (q c.length)* rq ^ c.length :
      mul_le_mul' le_rfl (pow_le_pow_of_le_one rq.2 hrq.1.le c.length_le)
    ... ≤ Cq : hCq _,
    have B,
    calc ((∏ i, nnnorm (p (c.blocks_fun i))) * rp ^ n)
        = ∏ i, nnnorm (p (c.blocks_fun i)) * rp ^ c.blocks_fun i :
      by simp only [finset.prod_mul_distrib, finset.prod_pow_eq_pow_sum, c.sum_blocks_fun]
    ... ≤ ∏ i : fin c.length, Cp : finset.prod_le_prod' (λ i _, hCp _)
    ... = Cp ^ c.length : by simp
    ... ≤ Cp ^ n : pow_le_pow hCp1 c.length_le,
    calc nnnorm (q.comp_along_composition p c) * r ^ n
        ≤ (nnnorm (q c.length) * ∏ i, nnnorm (p (c.blocks_fun i))) * r ^ n :
          mul_le_mul' (q.comp_along_composition_nnnorm p c) le_rfl
    ... = (nnnorm (q c.length) * rq ^ n) * ((∏ i, nnnorm (p (c.blocks_fun i))) * rp ^ n) * r0 ^ n :
          by { simp only [r, mul_pow], ac_refl }
    ... ≤ Cq * Cp ^ n * r0 ^ n : mul_le_mul' (mul_le_mul' A B) le_rfl
    ... = Cq / 4 ^ n :
      begin
        simp only [r0],
        field_simp [mul_pow, (zero_lt_one.trans_le hCp1).ne'],
        ac_refl
      end },
  refine ⟨r, r_pos, nnreal.summable_of_le I (summable.mul_left _ _)⟩,
  have h4 : ∀ n : ℕ, 0 < (4 ^ n : ℝ≥0)⁻¹ := λ n, nnreal.inv_pos.2 (pow_pos zero_lt_four _),
  have : ∀ n : ℕ, has_sum (λ c : composition n, (4 ^ n : ℝ≥0)⁻¹) (2 ^ (n - 1) / 4 ^ n),
  { intro n,
    convert has_sum_fintype (λ c : composition n, (4 ^ n : ℝ≥0)⁻¹),
    simp [finset.card_univ, composition_card, div_eq_mul_inv] },
  refine nnreal.summable_sigma.2 ⟨λ n, (this n).summable, (nnreal.summable_nat_add_iff 1).1 _⟩,
  convert (nnreal.summable_geometric (nnreal.div_lt_one_of_lt one_lt_two)).mul_left (1 / 4),
  ext1 n,
  rw [(this _).tsum_eq, nat.add_sub_cancel],
  field_simp [← mul_assoc, pow_succ', mul_pow, show (4 : ℝ≥0) = 2 * 2, from (two_mul 2).symm,
    mul_right_comm]
end

/-- Bounding below the radius of the composition of two formal multilinear series assuming
summability over all compositions. -/
theorem le_comp_radius_of_summable
  (q : formal_multilinear_series 𝕜 F G) (p : formal_multilinear_series 𝕜 E F) (r : ℝ≥0)
  (hr : summable (λ i : (Σ n, composition n), nnnorm (q.comp_along_composition p i.2) * r ^ i.1)) :
  (r : ennreal) ≤ (q.comp p).radius :=
begin
  refine le_radius_of_bound_nnreal _
    (∑' i : (Σ n, composition n), nnnorm (comp_along_composition q p i.snd) * r ^ i.fst) (λ n, _),
  calc nnnorm (formal_multilinear_series.comp q p n) * r ^ n ≤
  ∑' (c : composition n), nnnorm (comp_along_composition q p c) * r ^ n :
    begin
      rw [tsum_fintype, ← finset.sum_mul],
      exact mul_le_mul' (nnnorm_sum_le _ _) le_rfl
    end
  ... ≤ ∑' (i : Σ (n : ℕ), composition n), nnnorm (comp_along_composition q p i.snd) * r ^ i.fst :
    nnreal.tsum_comp_le_tsum_of_inj hr sigma_mk_injective
end

/-!
### Composing analytic functions

Now, we will prove that the composition of the partial sums of `q` and `p` up to order `N` is
given by a sum over some large subset of `Σ n, composition n` of `q.comp_along_composition p`, to
deduce that the series for `q.comp p` indeed converges to `g ∘ f` when `q` is a power series for
`g` and `p` is a power series for `f`.

This proof is a big reindexing argument of a sum. Since it is a bit involved, we define first
the source of the change of variables (`comp_partial_source`), its target
(`comp_partial_target`) and the change of variables itself (`comp_change_of_variables`) before
giving the main statement in `comp_partial_sum`. -/


/-- Source set in the change of variables to compute the composition of partial sums of formal
power series.
See also `comp_partial_sum`. -/
def comp_partial_sum_source (m M N : ℕ) : finset (Σ n, (fin n) → ℕ) :=
finset.sigma (finset.Ico m M) (λ (n : ℕ), fintype.pi_finset (λ (i : fin n), finset.Ico 1 N) : _)

@[simp] lemma mem_comp_partial_sum_source_iff (m M N : ℕ) (i : Σ n, (fin n) → ℕ) :
  i ∈ comp_partial_sum_source m M N ↔
    (m ≤ i.1 ∧ i.1 < M) ∧ ∀ (a : fin i.1), 1 ≤ i.2 a ∧ i.2 a < N :=
by simp only [comp_partial_sum_source, finset.Ico.mem, fintype.mem_pi_finset, finset.mem_sigma,
  iff_self]

/-- Change of variables appearing to compute the composition of partial sums of formal
power series -/
def comp_change_of_variables (m M N : ℕ) (i : Σ n, (fin n) → ℕ)
  (hi : i ∈ comp_partial_sum_source m M N) : (Σ n, composition n) :=
begin
  rcases i with ⟨n, f⟩,
  rw mem_comp_partial_sum_source_iff at hi,
  refine ⟨∑ j, f j, of_fn (λ a, f a), λ i hi', _, by simp [sum_of_fn]⟩,
  obtain ⟨j, rfl⟩ : ∃ (j : fin n), f j = i, by rwa [mem_of_fn, set.mem_range] at hi',
  exact (hi.2 j).1
end

@[simp] lemma comp_change_of_variables_length
  (m M N : ℕ) {i : Σ n, (fin n) → ℕ} (hi : i ∈ comp_partial_sum_source m M N) :
  composition.length (comp_change_of_variables m M N i hi).2 = i.1 :=
begin
  rcases i with ⟨k, blocks_fun⟩,
  dsimp [comp_change_of_variables],
  simp only [composition.length, map_of_fn, length_of_fn]
end

lemma comp_change_of_variables_blocks_fun
  (m M N : ℕ) {i : Σ n, (fin n) → ℕ} (hi : i ∈ comp_partial_sum_source m M N) (j : fin i.1) :
  (comp_change_of_variables m M N i hi).2.blocks_fun
    ⟨j, (comp_change_of_variables_length m M N hi).symm ▸ j.2⟩ = i.2 j :=
begin
  rcases i with ⟨n, f⟩,
  dsimp [composition.blocks_fun, composition.blocks, comp_change_of_variables],
  simp only [map_of_fn, nth_le_of_fn', function.comp_app],
  apply congr_arg,
  rw [fin.ext_iff, fin.mk_coe]
end

/-- Target set in the change of variables to compute the composition of partial sums of formal
power series, here given a a set. -/
def comp_partial_sum_target_set (m M N : ℕ) : set (Σ n, composition n) :=
{i | (m ≤ i.2.length) ∧ (i.2.length < M) ∧ (∀ (j : fin i.2.length), i.2.blocks_fun j < N)}

lemma comp_partial_sum_target_subset_image_comp_partial_sum_source
  (m M N : ℕ) (i : Σ n, composition n) (hi : i ∈ comp_partial_sum_target_set m M N) :
  ∃ j (hj : j ∈ comp_partial_sum_source m M N), i = comp_change_of_variables m M N j hj :=
begin
  rcases i with ⟨n, c⟩,
  refine ⟨⟨c.length, c.blocks_fun⟩, _, _⟩,
  { simp only [comp_partial_sum_target_set, set.mem_set_of_eq] at hi,
    simp only [mem_comp_partial_sum_source_iff, hi.left, hi.right, true_and, and_true],
    exact λ a, c.one_le_blocks' _ },
  { dsimp [comp_change_of_variables],
    rw composition.sigma_eq_iff_blocks_eq,
    simp only [composition.blocks_fun, composition.blocks, subtype.coe_eta, nth_le_map'],
    conv_lhs { rw ← of_fn_nth_le c.blocks } }
end

/-- Target set in the change of variables to compute the composition of partial sums of formal
power series, here given a a finset.
See also `comp_partial_sum`. -/
def comp_partial_sum_target (m M N : ℕ) : finset (Σ n, composition n) :=
set.finite.to_finset $ (finset.finite_to_set _).dependent_image
  (comp_partial_sum_target_subset_image_comp_partial_sum_source m M N)

@[simp] lemma mem_comp_partial_sum_target_iff {m M N : ℕ} {a : Σ n, composition n} :
  a ∈ comp_partial_sum_target m M N ↔
    m ≤ a.2.length ∧ a.2.length < M ∧ (∀ (j : fin a.2.length), a.2.blocks_fun j < N) :=
by simp [comp_partial_sum_target, comp_partial_sum_target_set]

/-- `comp_change_of_variables m M N` is a bijection between `comp_partial_sum_source m M N`
and `comp_partial_sum_target m M N`, yielding equal sums for functions that correspond to each
other under the bijection. As `comp_change_of_variables m M N` is a dependent function, stating
that it is a bijection is not directly possible, but the consequence on sums can be stated
more easily. -/
lemma comp_change_of_variables_sum {α : Type*} [add_comm_monoid α] (m M N : ℕ)
  (f : (Σ (n : ℕ), fin n → ℕ) → α) (g : (Σ n, composition n) → α)
  (h : ∀ e (he : e ∈ comp_partial_sum_source m M N), f e = g (comp_change_of_variables m M N e he)) :
  ∑ e in comp_partial_sum_source m M N, f e = ∑ e in comp_partial_sum_target m M N, g e :=
begin
  apply finset.sum_bij (comp_change_of_variables m M N),
  -- We should show that the correspondance we have set up is indeed a bijection
  -- between the index sets of the two sums.
<<<<<<< HEAD
  -- 1 - show that the image belongs to `comp_partial_sum_target N N`
=======
  -- 1 - show that the image belongs to `comp_partial_sum_target m N N`
>>>>>>> 44fd23d1
  { rintros ⟨k, blocks_fun⟩ H,
    rw mem_comp_partial_sum_source_iff at H,
    simp only [mem_comp_partial_sum_target_iff, composition.length, composition.blocks, H.left,
               map_of_fn, length_of_fn, true_and, comp_change_of_variables],
    assume j,
    simp only [composition.blocks_fun, (H.right _).right, nth_le_of_fn'] },
  -- 2 - show that the composition gives the `comp_along_composition` application
  { rintros ⟨k, blocks_fun⟩ H,
    rw h },
  -- 3 - show that the map is injective
  { rintros ⟨k, blocks_fun⟩ ⟨k', blocks_fun'⟩ H H' heq,
    obtain rfl : k = k',
    { have := (comp_change_of_variables_length m M N H).symm,
      rwa [heq, comp_change_of_variables_length] at this, },
    congr,
    funext i,
    calc blocks_fun i = (comp_change_of_variables m M N _ H).2.blocks_fun _  :
     (comp_change_of_variables_blocks_fun m M N H i).symm
      ... = (comp_change_of_variables m M N _ H').2.blocks_fun _ :
        begin
          apply composition.blocks_fun_congr; try { rw heq },
          refl
        end
      ... = blocks_fun' i : comp_change_of_variables_blocks_fun m M N H' i },
  -- 4 - show that the map is surjective
  { assume i hi,
    apply comp_partial_sum_target_subset_image_comp_partial_sum_source m M N i,
    simpa [comp_partial_sum_target] using hi }
end

/-- The auxiliary set corresponding to the composition of partial sums asymptotically contains
all possible compositions. -/
lemma comp_partial_sum_target_tendsto_at_top :
  tendsto (λ N, comp_partial_sum_target 0 N N) at_top at_top :=
begin
  apply monotone.tendsto_at_top_finset,
  { assume m n hmn a ha,
    have : ∀ i, i < m → i < n := λ i hi, lt_of_lt_of_le hi hmn,
    tidy },
  { rintros ⟨n, c⟩,
    simp only [mem_comp_partial_sum_target_iff],
    obtain ⟨n, hn⟩ : bdd_above ↑(finset.univ.image (λ (i : fin c.length), c.blocks_fun i)) :=
      finset.bdd_above _,
    refine ⟨max n c.length + 1, bot_le, lt_of_le_of_lt (le_max_right n c.length) (lt_add_one _),
      λ j, lt_of_le_of_lt (le_trans _ (le_max_left _ _)) (lt_add_one _)⟩,
    apply hn,
    simp only [finset.mem_image_of_mem, finset.mem_coe, finset.mem_univ] }
end

/-- Composing the partial sums of two multilinear series coincides with the sum over all
compositions in `comp_partial_sum_target 0 N N`. This is precisely the motivation for the
definition of `comp_partial_sum_target`. -/
lemma comp_partial_sum
  (q : formal_multilinear_series 𝕜 F G) (p : formal_multilinear_series 𝕜 E F) (N : ℕ) (z : E) :
  q.partial_sum N (∑ i in finset.Ico 1 N, p i (λ j, z)) =
    ∑ i in comp_partial_sum_target 0 N N, q.comp_along_composition p i.2 (λ j, z) :=
begin
  -- we expand the composition, using the multilinearity of `q` to expand along each coordinate.
  suffices H : ∑ n in finset.range N, ∑ r in fintype.pi_finset (λ (i : fin n), finset.Ico 1 N),
    q n (λ (i : fin n), p (r i) (λ j, z)) =
    ∑ i in comp_partial_sum_target 0 N N, q.comp_along_composition p i.2 (λ j, z),
    by simpa only [formal_multilinear_series.partial_sum,
                   continuous_multilinear_map.map_sum_finset] using H,
  -- rewrite the first sum as a big sum over a sigma type, in the finset
<<<<<<< HEAD
  -- `comp_partial_sum_target M N`
=======
  -- `comp_partial_sum_target 0 N N`
>>>>>>> 44fd23d1
  rw [finset.range_eq_Ico, finset.sum_sigma'],
  -- use `comp_change_of_variables_sum`, saying that this change of variables respects sums
  apply comp_change_of_variables_sum 0 N N,
  rintros ⟨k, blocks_fun⟩ H,
  apply congr _ (comp_change_of_variables_length 0 N N H).symm,
  intros,
  rw ← comp_change_of_variables_blocks_fun 0 N N H,
  refl
end

end formal_multilinear_series

open formal_multilinear_series

/-- If two functions `g` and `f` have power series `q` and `p` respectively at `f x` and `x`, then
`g ∘ f` admits the power series `q.comp p` at `x`. -/
theorem has_fpower_series_at.comp {g : F → G} {f : E → F}
  {q : formal_multilinear_series 𝕜 F G} {p : formal_multilinear_series 𝕜 E F} {x : E}
  (hg : has_fpower_series_at g q (f x)) (hf : has_fpower_series_at f p x) :
  has_fpower_series_at (g ∘ f) (q.comp p) x :=
begin
  /- Consider `rf` and `rg` such that `f` and `g` have power series expansion on the disks
  of radius `rf` and `rg`. -/
  rcases hg with ⟨rg, Hg⟩,
  rcases hf with ⟨rf, Hf⟩,
  /- The terms defining `q.comp p` are geometrically summable in a disk of some radius `r`. -/
  rcases q.comp_summable_nnreal p Hg.radius_pos Hf.radius_pos with ⟨r, r_pos : 0 < r, hr⟩,
  /- We will consider `y` which is smaller than `r` and `rf`, and also small enough that
  `f (x + y)` is close enough to `f x` to be in the disk where `g` is well behaved. Let
  `min (r, rf, δ)` be this new radius.-/
  have : continuous_at f x := Hf.analytic_at.continuous_at,
  obtain ⟨δ, δpos, hδ⟩ : ∃ (δ : ennreal) (H : 0 < δ),
    ∀ {z : E}, z ∈ emetric.ball x δ → f z ∈ emetric.ball (f x) rg,
  { have : emetric.ball (f x) rg ∈ 𝓝 (f x) := emetric.ball_mem_nhds _ Hg.r_pos,
    rcases emetric.mem_nhds_iff.1 (Hf.analytic_at.continuous_at this) with ⟨δ, δpos, Hδ⟩,
    exact ⟨δ, δpos, λ z hz, Hδ hz⟩ },
  let rf' := min rf δ,
  have min_pos : 0 < min rf' r,
    by simp only [r_pos, Hf.r_pos, δpos, lt_min_iff, ennreal.coe_pos, and_self],
  /- We will show that `g ∘ f` admits the power series `q.comp p` in the disk of
  radius `min (r, rf', δ)`. -/
  refine ⟨min rf' r, _⟩,
  refine ⟨le_trans (min_le_right rf' r)
    (formal_multilinear_series.le_comp_radius_of_summable q p r hr), min_pos, λ y hy, _⟩,
  /- Let `y` satisfy `∥y∥ < min (r, rf', δ)`. We want to show that `g (f (x + y))` is the sum of
  `q.comp p` applied to `y`. -/
  -- First, check that `y` is small enough so that estimates for `f` and `g` apply.
  have y_mem : y ∈ emetric.ball (0 : E) rf :=
    (emetric.ball_subset_ball (le_trans (min_le_left _ _) (min_le_left _ _))) hy,
  have fy_mem : f (x + y) ∈ emetric.ball (f x) rg,
  { apply hδ,
    have : y ∈ emetric.ball (0 : E) δ :=
      (emetric.ball_subset_ball (le_trans (min_le_left _ _) (min_le_right _ _))) hy,
    simpa [edist_eq_coe_nnnorm_sub, edist_eq_coe_nnnorm] },
  /- Now the proof starts. To show that the sum of `q.comp p` at `y` is `g (f (x + y))`, we will
  write `q.comp p` applied to `y` as a big sum over all compositions. Since the sum is
  summable, to get its convergence it suffices to get the convergence along some increasing sequence
  of sets. We will use the sequence of sets `comp_partial_sum_target 0 n n`, along which the sum is
  exactly the composition of the partial sums of `q` and `p`, by design. To show that it converges
  to `g (f (x + y))`, pointwise convergence would not be enough, but we have uniform convergence
  to save the day. -/
  -- First step: the partial sum of `p` converges to `f (x + y)`.
  have A : tendsto (λ n, ∑ a in finset.Ico 1 n, p a (λ b, y)) at_top (𝓝 (f (x + y) - f x)),
  { have L : ∀ᶠ n in at_top, ∑ a in finset.range n, p a (λ b, y) - f x =
      ∑ a in finset.Ico 1 n, p a (λ b, y),
    { rw eventually_at_top,
      refine ⟨1, λ n hn, _⟩,
      symmetry,
      rw [eq_sub_iff_add_eq', finset.range_eq_Ico, ← Hf.coeff_zero (λi, y),
          finset.sum_eq_sum_Ico_succ_bot hn] },
    have : tendsto (λ n, ∑ a in finset.range n, p a (λ b, y) - f x) at_top (𝓝 (f (x + y) - f x)) :=
      (Hf.has_sum y_mem).tendsto_sum_nat.sub tendsto_const_nhds,
    exact tendsto.congr' L this },
  -- Second step: the composition of the partial sums of `q` and `p` converges to `g (f (x + y))`.
  have B : tendsto (λ n, q.partial_sum n (∑ a in finset.Ico 1 n, p a (λ b, y)))
    at_top (𝓝 (g (f (x + y)))),
  { -- we use the fact that the partial sums of `q` converge locally uniformly to `g`, and that
    -- composition passes to the limit under locally uniform convergence.
    have B₁ : continuous_at (λ (z : F), g (f x + z)) (f (x + y) - f x),
    { refine continuous_at.comp _ (continuous_const.add continuous_id).continuous_at,
      simp only [add_sub_cancel'_right, id.def],
      exact Hg.continuous_on.continuous_at (mem_nhds_sets (emetric.is_open_ball) fy_mem) },
    have B₂ : f (x + y) - f x ∈ emetric.ball (0 : F) rg,
      by simpa [edist_eq_coe_nnnorm, edist_eq_coe_nnnorm_sub] using fy_mem,
    rw [← nhds_within_eq_of_open B₂ emetric.is_open_ball] at A,
    convert Hg.tendsto_locally_uniformly_on.tendsto_comp B₁.continuous_within_at B₂ A,
    simp only [add_sub_cancel'_right] },
  -- Third step: the sum over all compositions in `comp_partial_sum_target 0 n n` converges to
  -- `g (f (x + y))`. As this sum is exactly the composition of the partial sum, this is a direct
  -- consequence of the second step
  have C : tendsto (λ n,
    ∑ i in comp_partial_sum_target 0 n n, q.comp_along_composition p i.2 (λ j, y))
    at_top (𝓝 (g (f (x + y)))),
  by simpa [comp_partial_sum] using B,
  -- Fourth step: the sum over all compositions is `g (f (x + y))`. This follows from the
  -- convergence along a subsequence proved in the third step, and the fact that the sum is Cauchy
  -- thanks to the summability properties.
  have D : has_sum (λ i : (Σ n, composition n),
    q.comp_along_composition p i.2 (λ j, y)) (g (f (x + y))),
  { have cau : cauchy_seq (λ (s : finset (Σ n, composition n)),
      ∑ i in s, q.comp_along_composition p i.2 (λ j, y)),
    { apply cauchy_seq_finset_of_norm_bounded _ (nnreal.summable_coe.2 hr) _,
      simp only [coe_nnnorm, nnreal.coe_mul, nnreal.coe_pow],
      rintros ⟨n, c⟩,
      calc ∥(comp_along_composition q p c) (λ (j : fin n), y)∥
      ≤ ∥comp_along_composition q p c∥ * ∏ j : fin n, ∥y∥ :
        by apply continuous_multilinear_map.le_op_norm
      ... ≤ ∥comp_along_composition q p c∥ * (r : ℝ) ^ n :
        begin
          apply mul_le_mul_of_nonneg_left _ (norm_nonneg _),
          rw [finset.prod_const, finset.card_fin],
          apply pow_le_pow_of_le_left (norm_nonneg _),
          rw [emetric.mem_ball, edist_eq_coe_nnnorm] at hy,
          have := (le_trans (le_of_lt hy) (min_le_right _ _)),
          rwa [ennreal.coe_le_coe, ← nnreal.coe_le_coe, coe_nnnorm] at this
        end },
    exact tendsto_nhds_of_cauchy_seq_of_subseq cau
          comp_partial_sum_target_tendsto_at_top C },
  -- Fifth step: the sum over `n` of `q.comp p n` can be expressed as a particular resummation of
  -- the sum over all compositions, by grouping together the compositions of the same
  -- integer `n`. The convergence of the whole sum therefore implies the converence of the sum
  -- of `q.comp p n`
  have E : has_sum (λ n, (q.comp p) n (λ j, y)) (g (f (x + y))),
  { apply D.sigma,
    assume n,
    dsimp [formal_multilinear_series.comp],
    convert has_sum_fintype _,
    simp only [continuous_multilinear_map.sum_apply],
    refl },
  exact E
end

/-- If two functions `g` and `f` are analytic respectively at `f x` and `x`, then `g ∘ f` is
analytic at `x`. -/
theorem analytic_at.comp {g : F → G} {f : E → F} {x : E}
  (hg : analytic_at 𝕜 g (f x)) (hf : analytic_at 𝕜 f x) : analytic_at 𝕜 (g ∘ f) x :=
let ⟨q, hq⟩ := hg, ⟨p, hp⟩ := hf in (hq.comp hp).analytic_at


/-!
### Associativity of the composition of formal multilinear series

In this paragraph, we us prove the associativity of the composition of formal power series.
By definition,
```
(r.comp q).comp p n v
= ∑_{i₁ + ... + iₖ = n} (r.comp q)ₖ (p_{i₁} (v₀, ..., v_{i₁ -1}), p_{i₂} (...), ..., p_{iₖ}(...))
= ∑_{a : composition n} (r.comp q) a.length (apply_composition p a v)
```
decomposing `r.comp q` in the same way, we get
```
(r.comp q).comp p n v
= ∑_{a : composition n} ∑_{b : composition a.length}
  r b.length (apply_composition q b (apply_composition p a v))
```
On the other hand,
```
r.comp (q.comp p) n v = ∑_{c : composition n} r c.length (apply_composition (q.comp p) c v)
```
Here, `apply_composition (q.comp p) c v` is a vector of length `c.length`, whose `i`-th term is
given by `(q.comp p) (c.blocks_fun i) (v_l, v_{l+1}, ..., v_{m-1})` where `{l, ..., m-1}` is the
`i`-th block in the composition `c`, of length `c.blocks_fun i` by definition. To compute this term,
we expand it as `∑_{dᵢ : composition (c.blocks_fun i)} q dᵢ.length (apply_composition p dᵢ v')`,
where `v' = (v_l, v_{l+1}, ..., v_{m-1})`. Therefore, we get
```
r.comp (q.comp p) n v =
∑_{c : composition n} ∑_{d₀ : composition (c.blocks_fun 0),
  ..., d_{c.length - 1} : composition (c.blocks_fun (c.length - 1))}
  r c.length (λ i, q dᵢ.length (apply_composition p dᵢ v'ᵢ))
```
To show that these terms coincide, we need to explain how to reindex the sums to put them in
bijection (and then the terms we are summing will correspond to each other). Suppose we have a
composition `a` of `n`, and a composition `b` of `a.length`. Then `b` indicates how to group
together some blocks of `a`, giving altogether `b.length` blocks of blocks. These blocks of blocks
can be called `d₀, ..., d_{a.length - 1}`, and one obtains a composition `c` of `n` by saying that
each `dᵢ` is one single block. Conversely, if one starts from `c` and the `dᵢ`s, one can concatenate
the `dᵢ`s to obtain a composition `a` of `n`, and register the lengths of the `dᵢ`s in a composition
`b` of `a.length`.

An example might be enlightening. Suppose `a = [2, 2, 3, 4, 2]`. It is a composition of
length 5 of 13. The content of the blocks may be represented as `0011222333344`.
Now take `b = [2, 3]` as a composition of `a.length = 5`. It says that the first 2 blocks of `a`
should be merged, and the last 3 blocks of `a` should be merged, giving a new composition of `13`
made of two blocks of length `4` and `9`, i.e., `c = [4, 9]`. But one can also remember that
the new first block was initially made of two blocks of size `2`, so `d₀ = [2, 2]`, and the new
second block was initially made of three blocks of size `3`, `4` and `2`, so `d₁ = [3, 4, 2]`.

This equivalence is called `composition.sigma_equiv_sigma_pi n` below.

We start with preliminary results on compositions, of a very specialized nature, then define the
equivalence `composition.sigma_equiv_sigma_pi n`, and we deduce finally the associativity of
composition of formal multilinear series in `formal_multilinear_series.comp_assoc`.
-/

namespace composition

variable {n : ℕ}

/-- Rewriting equality in the dependent type `Σ (a : composition n), composition a.length)` in
non-dependent terms with lists, requiring that the blocks coincide. -/
lemma sigma_composition_eq_iff (i j : Σ (a : composition n), composition a.length) :
  i = j ↔ i.1.blocks = j.1.blocks ∧ i.2.blocks = j.2.blocks :=
begin
  refine ⟨by rintro rfl; exact ⟨rfl, rfl⟩, _⟩,
  rcases i with ⟨a, b⟩,
  rcases j with ⟨a', b'⟩,
  rintros ⟨h, h'⟩,
  have H : a = a', by { ext1, exact h },
  induction H, congr, ext1, exact h'
end

/-- Rewriting equality in the dependent type
`Σ (c : composition n), Π (i : fin c.length), composition (c.blocks_fun i)` in
non-dependent terms with lists, requiring that the lists of blocks coincide. -/
lemma sigma_pi_composition_eq_iff
  (u v : Σ (c : composition n), Π (i : fin c.length), composition (c.blocks_fun i)) :
  u = v ↔ of_fn (λ i, (u.2 i).blocks) = of_fn (λ i, (v.2 i).blocks) :=
begin
  refine ⟨λ H, by rw H, λ H, _⟩,
  rcases u with ⟨a, b⟩,
  rcases v with ⟨a', b'⟩,
  dsimp at H,
  have h : a = a',
  { ext1,
    have : map list.sum (of_fn (λ (i : fin (composition.length a)), (b i).blocks)) =
      map list.sum (of_fn (λ (i : fin (composition.length a')), (b' i).blocks)), by rw H,
    simp only [map_of_fn] at this,
    change of_fn (λ (i : fin (composition.length a)), (b i).blocks.sum) =
      of_fn (λ (i : fin (composition.length a')), (b' i).blocks.sum) at this,
    simpa [composition.blocks_sum, composition.of_fn_blocks_fun] using this },
  induction h,
  simp only [true_and, eq_self_iff_true, heq_iff_eq],
  ext i : 2,
  have : nth_le (of_fn (λ (i : fin (composition.length a)), (b i).blocks)) i (by simp [i.is_lt]) =
         nth_le (of_fn (λ (i : fin (composition.length a)), (b' i).blocks)) i (by simp [i.is_lt]) :=
    nth_le_of_eq H _,
  rwa [nth_le_of_fn, nth_le_of_fn] at this
end

/-- When `a` is a composition of `n` and `b` is a composition of `a.length`, `a.gather b` is the
composition of `n` obtained by gathering all the blocks of `a` corresponding to a block of `b`.
For instance, if `a = [6, 5, 3, 5, 2]` and `b = [2, 3]`, one should gather together
the first two blocks of `a` and its last three blocks, giving `a.gather b = [11, 10]`. -/
def gather (a : composition n) (b : composition a.length) : composition n :=
{ blocks := (a.blocks.split_wrt_composition b).map sum,
  blocks_pos :=
  begin
    rw forall_mem_map_iff,
    intros j hj,
    suffices H : ∀ i ∈ j, 1 ≤ i, from
      calc 0 < j.length : length_pos_of_mem_split_wrt_composition hj
        ... ≤ j.sum    : length_le_sum_of_one_le _ H,
    intros i hi,
    apply a.one_le_blocks,
    rw ← a.blocks.join_split_wrt_composition b,
    exact mem_join_of_mem hj hi,
  end,
  blocks_sum := by { rw [← sum_join, join_split_wrt_composition, a.blocks_sum] } }

lemma length_gather (a : composition n) (b : composition a.length) :
  length (a.gather b) = b.length :=
show (map list.sum (a.blocks.split_wrt_composition b)).length = b.blocks.length,
by rw [length_map, length_split_wrt_composition]

/-- An auxiliary function used in the definition of `sigma_equiv_sigma_pi` below, associating to
two compositions `a` of `n` and `b` of `a.length`, and an index `i` bounded by the length of
`a.gather b`, the subcomposition of `a` made of those blocks belonging to the `i`-th block of
`a.gather b`. -/
def sigma_composition_aux (a : composition n) (b : composition a.length)
  (i : fin (a.gather b).length) :
  composition ((a.gather b).blocks_fun i) :=
{ blocks := nth_le (a.blocks.split_wrt_composition b) i
    (by { rw [length_split_wrt_composition, ← length_gather], exact i.2 }),
  blocks_pos := assume i hi, a.blocks_pos
    (by { rw ← a.blocks.join_split_wrt_composition b,
          exact mem_join_of_mem (nth_le_mem _ _ _) hi }),
  blocks_sum := by simp only [composition.blocks_fun, nth_le_map', composition.gather] }

lemma length_sigma_composition_aux (a : composition n) (b : composition a.length)
  (i : fin b.length) :
  composition.length (composition.sigma_composition_aux a b ⟨i, (length_gather a b).symm ▸ i.2⟩) =
    composition.blocks_fun b i :=
show list.length (nth_le (split_wrt_composition a.blocks b) i _) = blocks_fun b i,
by { rw [nth_le_map_rev list.length, nth_le_of_eq (map_length_split_wrt_composition _ _)], refl }

lemma blocks_fun_sigma_composition_aux (a : composition n) (b : composition a.length)
  (i : fin b.length) (j : fin (blocks_fun b i)) :
  blocks_fun (sigma_composition_aux a b ⟨i, (length_gather a b).symm ▸ i.2⟩)
      ⟨j, (length_sigma_composition_aux a b i).symm ▸ j.2⟩ = blocks_fun a (embedding b i j) :=
show nth_le (nth_le _ _ _) _ _ = nth_le a.blocks _ _,
by { rw [nth_le_of_eq (nth_le_split_wrt_composition _ _ _), nth_le_drop', nth_le_take'], refl }

/-- Auxiliary lemma to prove that the composition of formal multilinear series is associative.

Consider a composition `a` of `n` and a composition `b` of `a.length`. Grouping together some
blocks of `a` according to `b` as in `a.gather b`, one can compute the total size of the blocks
of `a` up to an index `size_up_to b i + j` (where the `j` corresponds to a set of blocks of `a`
that do not fill a whole block of `a.gather b`). The first part corresponds to a sum of blocks
in `a.gather b`, and the second one to a sum of blocks in the next block of
`sigma_composition_aux a b`. This is the content of this lemma. -/
lemma size_up_to_size_up_to_add (a : composition n) (b : composition a.length)
  {i j : ℕ} (hi : i < b.length) (hj : j < blocks_fun b ⟨i, hi⟩) :
  size_up_to a (size_up_to b i + j) = size_up_to (a.gather b) i +
    (size_up_to (sigma_composition_aux a b ⟨i, (length_gather a b).symm ▸ hi⟩) j) :=
begin
  induction j with j IHj,
  { show sum (take ((b.blocks.take i).sum) a.blocks) =
      sum (take i (map sum (split_wrt_composition a.blocks b))),
    induction i with i IH,
    { refl },
    { have A : i < b.length := nat.lt_of_succ_lt hi,
      have B : i < list.length (map list.sum (split_wrt_composition a.blocks b)), by simp [A],
      have C : 0 < blocks_fun b ⟨i, A⟩ := composition.blocks_pos' _ _ _,
      rw [sum_take_succ _ _ B, ← IH A C],
      have : take (sum (take i b.blocks)) a.blocks =
        take (sum (take i b.blocks)) (take (sum (take (i+1) b.blocks)) a.blocks),
      { rw [take_take, min_eq_left],
        apply monotone_sum_take _ (nat.le_succ _) },
      rw [this, nth_le_map', nth_le_split_wrt_composition,
        ← take_append_drop (sum (take i b.blocks))
          ((take (sum (take (nat.succ i) b.blocks)) a.blocks)), sum_append],
      congr,
      rw [take_append_drop] } },
  { have A : j < blocks_fun b ⟨i, hi⟩ := lt_trans (lt_add_one j) hj,
    have B : j < length (sigma_composition_aux a b ⟨i, (length_gather a b).symm ▸ hi⟩),
      by { convert A, rw [← length_sigma_composition_aux], refl },
    have C : size_up_to b i + j < size_up_to b (i + 1),
    { simp only [size_up_to_succ b hi, add_lt_add_iff_left],
      exact A },
    have D : size_up_to b i + j < length a := lt_of_lt_of_le C (b.size_up_to_le _),
    have : size_up_to b i + nat.succ j = (size_up_to b i + j).succ := rfl,
    rw [this, size_up_to_succ _ D, IHj A, size_up_to_succ _ B],
    simp only [sigma_composition_aux, add_assoc, add_left_inj, fin.coe_mk],
    rw [nth_le_of_eq (nth_le_split_wrt_composition _ _ _), nth_le_drop', nth_le_take _ _ C] }
end

/--
Natural equivalence between `(Σ (a : composition n), composition a.length)` and
`(Σ (c : composition n), Π (i : fin c.length), composition (c.blocks_fun i))`, that shows up as a
change of variables in the proof that composition of formal multilinear series is associative.

Consider a composition `a` of `n` and a composition `b` of `a.length`. Then `b` indicates how to
group together some blocks of `a`, giving altogether `b.length` blocks of blocks. These blocks of
blocks can be called `d₀, ..., d_{a.length - 1}`, and one obtains a composition `c` of `n` by
saying that each `dᵢ` is one single block. The map `⟨a, b⟩ → ⟨c, (d₀, ..., d_{a.length - 1})⟩` is
the direct map in the equiv.

Conversely, if one starts from `c` and the `dᵢ`s, one can join the `dᵢ`s to obtain a composition
`a` of `n`, and register the lengths of the `dᵢ`s in a composition `b` of `a.length`. This is the
inverse map of the equiv.
-/
def sigma_equiv_sigma_pi (n : ℕ) :
  (Σ (a : composition n), composition a.length) ≃
  (Σ (c : composition n), Π (i : fin c.length), composition (c.blocks_fun i)) :=
{ to_fun := λ i, ⟨i.1.gather i.2, i.1.sigma_composition_aux i.2⟩,
  inv_fun := λ i, ⟨
    { blocks := (of_fn (λ j, (i.2 j).blocks)).join,
      blocks_pos :=
      begin
        simp only [and_imp, mem_join, exists_imp_distrib, forall_mem_of_fn_iff],
        exact λ i j hj, composition.blocks_pos _ hj
      end,
      blocks_sum := by simp [sum_of_fn, composition.blocks_sum, composition.sum_blocks_fun] },
    { blocks := of_fn (λ j, (i.2 j).length),
      blocks_pos := forall_mem_of_fn_iff.2
        (λ j, composition.length_pos_of_pos _ (composition.blocks_pos' _ _ _)),
      blocks_sum := by { dsimp only [composition.length], simp [sum_of_fn] } }⟩,
  left_inv :=
  begin
    -- the fact that we have a left inverse is essentially `join_split_wrt_composition`,
    -- but we need to massage it to take care of the dependent setting.
    rintros ⟨a, b⟩,
    rw sigma_composition_eq_iff,
    dsimp,
    split,
    { have A := length_map list.sum (split_wrt_composition a.blocks b),
      conv_rhs { rw [← join_split_wrt_composition a.blocks b,
        ← of_fn_nth_le (split_wrt_composition a.blocks b)] },
      congr,
      { exact A },
      { exact (fin.heq_fun_iff A).2 (λ i, rfl) } },
    { have B : composition.length (composition.gather a b) = list.length b.blocks :=
        composition.length_gather _ _,
      conv_rhs { rw [← of_fn_nth_le b.blocks] },
      congr' 1,
      { exact B },
      { apply (fin.heq_fun_iff B).2 (λ i, _),
        rw [sigma_composition_aux, composition.length, nth_le_map_rev list.length,
            nth_le_of_eq (map_length_split_wrt_composition _ _)], refl } }
  end,
  right_inv :=
  begin
    -- the fact that we have a right inverse is essentially `split_wrt_composition_join`,
    -- but we need to massage it to take care of the dependent setting.
    rintros ⟨c, d⟩,
    have : map list.sum (of_fn (λ (i : fin (composition.length c)), (d i).blocks)) = c.blocks,
      by simp [map_of_fn, (∘), composition.blocks_sum, composition.of_fn_blocks_fun],
    rw sigma_pi_composition_eq_iff,
    dsimp,
    congr,
    { ext1,
      dsimp [composition.gather],
      rwa split_wrt_composition_join,
      simp only [map_of_fn] },
    { rw fin.heq_fun_iff,
      { assume i,
        dsimp [composition.sigma_composition_aux],
        rw [nth_le_of_eq (split_wrt_composition_join _ _ _)],
        { simp only [nth_le_of_fn'] },
        { simp only [map_of_fn] } },
      { congr,
        ext1,
        dsimp [composition.gather],
        rwa split_wrt_composition_join,
        simp only [map_of_fn] } }
  end }

end composition

namespace formal_multilinear_series
open composition

theorem comp_assoc (r : formal_multilinear_series 𝕜 G H) (q : formal_multilinear_series 𝕜 F G)
  (p : formal_multilinear_series 𝕜 E F) :
  (r.comp q).comp p = r.comp (q.comp p) :=
begin
  ext n v,
  /- First, rewrite the two compositions appearing in the theorem as two sums over complicated
  sigma types, as in the description of the proof above. -/
  let f : (Σ (a : composition n), composition a.length) → H :=
    λ c, r c.2.length (apply_composition q c.2 (apply_composition p c.1 v)),
  let g : (Σ (c : composition n), Π (i : fin c.length), composition (c.blocks_fun i)) → H :=
    λ c, r c.1.length (λ (i : fin c.1.length),
      q (c.2 i).length (apply_composition p (c.2 i) (v ∘ c.1.embedding i))),
  suffices : ∑ c, f c = ∑ c, g c,
    by simpa only [formal_multilinear_series.comp, continuous_multilinear_map.sum_apply,
      comp_along_composition_apply, continuous_multilinear_map.map_sum, finset.sum_sigma',
      apply_composition],
  /- Now, we use `composition.sigma_equiv_sigma_pi n` to change
  variables in the second sum, and check that we get exactly the same sums. -/
  rw ← (sigma_equiv_sigma_pi n).sum_comp,
  /- To check that we have the same terms, we should check that we apply the same component of
  `r`, and the same component of `q`, and the same component of `p`, to the same coordinate of
  `v`. This is true by definition, but at each step one needs to convince Lean that the types
  one considers are the same, using a suitable congruence lemma to avoid dependent type issues.
  This dance has to be done three times, one for `r`, one for `q` and one for `p`.-/
  apply finset.sum_congr rfl,
  rintros ⟨a, b⟩ _,
  dsimp [f, g, sigma_equiv_sigma_pi],
  -- check that the `r` components are the same. Based on `composition.length_gather`
  apply r.congr (composition.length_gather a b).symm,
  intros i hi1 hi2,
  -- check that the `q` components are the same. Based on `length_sigma_composition_aux`
  apply q.congr (length_sigma_composition_aux a b _).symm,
  intros j hj1 hj2,
  -- check that the `p` components are the same. Based on `blocks_fun_sigma_composition_aux`
  apply p.congr (blocks_fun_sigma_composition_aux a b _ _).symm,
  intros k hk1 hk2,
  -- finally, check that the coordinates of `v` one is using are the same. Based on
  -- `size_up_to_size_up_to_add`.
  refine congr_arg v (fin.eq_of_veq _),
  dsimp [composition.embedding],
  rw [size_up_to_size_up_to_add _ _ hi1 hj1, add_assoc],
end

end formal_multilinear_series<|MERGE_RESOLUTION|>--- conflicted
+++ resolved
@@ -170,17 +170,10 @@
 /-- Given a formal multilinear series `p`, a composition `c` of `n` and a continuous multilinear
 map `f` in `c.length` variables, one may form a multilinear map in `n` variables by applying
 the right coefficient of `p` to each block of the composition, and then applying `f` to the
-<<<<<<< HEAD
-resulting vector. It is called `f.comp_along_composition_multilinear p c`.
-This function admits a version as a continuous multilinear map, called
-`f.comp_along_composition p c` below. -/
-def comp_along_composition_multilinear {n : ℕ}
-=======
 resulting vector. It is called `f.comp_along_composition_aux p c`.
 This function admits a version as a continuous multilinear map, called
 `f.comp_along_composition p c` below. -/
 def comp_along_composition_aux {n : ℕ}
->>>>>>> 44fd23d1
   (p : formal_multilinear_series 𝕜 E F) (c : composition n)
   (f : continuous_multilinear_map 𝕜 (λ (i : fin c.length), F) G) :
   multilinear_map 𝕜 (λ i : fin n, E) G :=
@@ -190,16 +183,6 @@
   map_smul' := λ v i c x, by simp only [apply_composition_update,
     continuous_multilinear_map.map_smul] }
 
-<<<<<<< HEAD
-/-- The norm of `f.comp_along_composition_multilinear p c` is controlled by the product of
-the norms of the relevant bits of `f` and `p`. -/
-lemma comp_along_composition_multilinear_bound {n : ℕ}
-  (p : formal_multilinear_series 𝕜 E F) (c : composition n)
-  (f : continuous_multilinear_map 𝕜 (λ (i : fin c.length), F) G) (v : fin n → E) :
-  ∥f.comp_along_composition_multilinear p c v∥ ≤
-    ∥f∥ * (∏ i, ∥p (c.blocks_fun i)∥) * (∏ i : fin n, ∥v i∥) :=
-calc ∥f.comp_along_composition_multilinear p c v∥ = ∥f (p.apply_composition c v)∥ : rfl
-=======
 /-- The norm of `f.comp_along_composition_aux p c` is controlled by the product of
 the norms of the relevant bits of `f` and `p`. -/
 lemma comp_along_composition_aux_bound {n : ℕ}
@@ -208,7 +191,6 @@
   ∥f.comp_along_composition_aux p c v∥ ≤
     ∥f∥ * (∏ i, ∥p (c.blocks_fun i)∥) * (∏ i : fin n, ∥v i∥) :=
 calc ∥f.comp_along_composition_aux p c v∥ = ∥f (p.apply_composition c v)∥ : rfl
->>>>>>> 44fd23d1
 ... ≤ ∥f∥ * ∏ i, ∥p.apply_composition c v i∥ : continuous_multilinear_map.le_op_norm _ _
 ... ≤ ∥f∥ * ∏ i, ∥p (c.blocks_fun i)∥ *
         ∏ j : fin (c.blocks_fun i), ∥(v ∘ (c.embedding i)) j∥ :
@@ -228,23 +210,14 @@
 map `f` in `c.length` variables, one may form a continuous multilinear map in `n` variables by
 applying the right coefficient of `p` to each block of the composition, and then applying `f` to
 the resulting vector. It is called `f.comp_along_composition p c`. It is constructed from the
-<<<<<<< HEAD
-analogous multilinear function `f.comp_along_composition_multilinear p c`, together with a norm
-=======
 analogous multilinear function `f.comp_along_composition_aux p c`, together with a norm
->>>>>>> 44fd23d1
 control to get the continuity. -/
 def comp_along_composition {n : ℕ}
   (p : formal_multilinear_series 𝕜 E F) (c : composition n)
   (f : continuous_multilinear_map 𝕜 (λ (i : fin c.length), F) G) :
   continuous_multilinear_map 𝕜 (λ i : fin n, E) G :=
-<<<<<<< HEAD
-(f.comp_along_composition_multilinear p c).mk_continuous _
-  (f.comp_along_composition_multilinear_bound p c)
-=======
 (f.comp_along_composition_aux p c).mk_continuous _
   (f.comp_along_composition_aux_bound p c)
->>>>>>> 44fd23d1
 
 @[simp] lemma comp_along_composition_apply {n : ℕ}
   (p : formal_multilinear_series 𝕜 E F) (c : composition n)
@@ -635,11 +608,7 @@
   apply finset.sum_bij (comp_change_of_variables m M N),
   -- We should show that the correspondance we have set up is indeed a bijection
   -- between the index sets of the two sums.
-<<<<<<< HEAD
-  -- 1 - show that the image belongs to `comp_partial_sum_target N N`
-=======
   -- 1 - show that the image belongs to `comp_partial_sum_target m N N`
->>>>>>> 44fd23d1
   { rintros ⟨k, blocks_fun⟩ H,
     rw mem_comp_partial_sum_source_iff at H,
     simp only [mem_comp_partial_sum_target_iff, composition.length, composition.blocks, H.left,
@@ -704,11 +673,7 @@
     by simpa only [formal_multilinear_series.partial_sum,
                    continuous_multilinear_map.map_sum_finset] using H,
   -- rewrite the first sum as a big sum over a sigma type, in the finset
-<<<<<<< HEAD
-  -- `comp_partial_sum_target M N`
-=======
   -- `comp_partial_sum_target 0 N N`
->>>>>>> 44fd23d1
   rw [finset.range_eq_Ico, finset.sum_sigma'],
   -- use `comp_change_of_variables_sum`, saying that this change of variables respects sums
   apply comp_change_of_variables_sum 0 N N,
